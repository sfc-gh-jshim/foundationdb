/*
 * Tenant.cpp
 *
 * This source file is part of the FoundationDB open source project
 *
 * Copyright 2013-2022 Apple Inc. and the FoundationDB project authors
 *
 * Licensed under the Apache License, Version 2.0 (the "License");
 * you may not use this file except in compliance with the License.
 * You may obtain a copy of the License at
 *
 *     http://www.apache.org/licenses/LICENSE-2.0
 *
 * Unless required by applicable law or agreed to in writing, software
 * distributed under the License is distributed on an "AS IS" BASIS,
 * WITHOUT WARRANTIES OR CONDITIONS OF ANY KIND, either express or implied.
 * See the License for the specific language governing permissions and
 * limitations under the License.
 */

#include "fdbclient/NativeAPI.actor.h"
#include "fdbclient/SystemData.h"
#include "fdbclient/Tenant.h"
#include "fdbrpc/TenantInfo.h"
#include "flow/BooleanParam.h"
#include "flow/IRandom.h"
#include "libb64/decode.h"
#include "libb64/encode.h"
#include "flow/ApiVersion.h"
#include "flow/UnitTest.h"

FDB_DEFINE_BOOLEAN_PARAM(EnforceValidTenantId);

namespace TenantAPI {

KeyRef idToPrefix(Arena& p, int64_t id) {
	int64_t swapped = bigEndian64(id);
	return StringRef(p, reinterpret_cast<const uint8_t*>(&swapped), TenantAPI::PREFIX_SIZE);
}

Key idToPrefix(int64_t id) {
	Arena p(TenantAPI::PREFIX_SIZE);
	return Key(idToPrefix(p, id), p);
}

int64_t prefixToId(KeyRef prefix, EnforceValidTenantId enforceValidTenantId) {
	ASSERT(prefix.size() == TenantAPI::PREFIX_SIZE);
	int64_t id = *reinterpret_cast<const int64_t*>(prefix.begin());
	id = bigEndian64(id);
	if (enforceValidTenantId) {
		ASSERT(id >= 0);
	} else if (id < 0) {
		return TenantInfo::INVALID_TENANT;
	}
	return id;
}

<<<<<<< HEAD
KeyRangeRef clampRangeToTenant(KeyRangeRef range, TenantInfo const& tenantInfo, Arena& arena) {
	if (tenantInfo.hasTenant()) {
		return KeyRangeRef(range.begin.startsWith(tenantInfo.prefix.get()) ? range.begin : tenantInfo.prefix.get(),
		                   range.end.startsWith(tenantInfo.prefix.get())
		                       ? range.end
		                       : allKeys.end.withPrefix(tenantInfo.prefix.get(), arena));
	} else {
		return range;
	}
=======
bool withinSingleTenant(KeyRangeRef const& range) {
	if (range.begin >= "\x80"_sr || range.begin.size() < TenantAPI::PREFIX_SIZE) {
		return false;
	}
	auto tRange = prefixRange(range.begin.substr(0, TenantAPI::PREFIX_SIZE));
	return tRange.contains(range);
>>>>>>> fa60f1b4
}

}; // namespace TenantAPI

std::string TenantMapEntry::tenantStateToString(TenantState tenantState) {
	switch (tenantState) {
	case TenantState::REGISTERING:
		return "registering";
	case TenantState::READY:
		return "ready";
	case TenantState::REMOVING:
		return "removing";
	case TenantState::UPDATING_CONFIGURATION:
		return "updating configuration";
	case TenantState::RENAMING:
		return "renaming";
	case TenantState::ERROR:
		return "error";
	default:
		UNREACHABLE();
	}
}

TenantState TenantMapEntry::stringToTenantState(std::string stateStr) {
	std::transform(stateStr.begin(), stateStr.end(), stateStr.begin(), [](unsigned char c) { return std::tolower(c); });
	if (stateStr == "registering") {
		return TenantState::REGISTERING;
	} else if (stateStr == "ready") {
		return TenantState::READY;
	} else if (stateStr == "removing") {
		return TenantState::REMOVING;
	} else if (stateStr == "updating configuration") {
		return TenantState::UPDATING_CONFIGURATION;
	} else if (stateStr == "renaming") {
		return TenantState::RENAMING;
	} else if (stateStr == "error") {
		return TenantState::ERROR;
	}

	throw invalid_option();
}

std::string TenantMapEntry::tenantLockStateToString(TenantLockState tenantState) {
	switch (tenantState) {
	case TenantLockState::UNLOCKED:
		return "unlocked";
	case TenantLockState::READ_ONLY:
		return "read only";
	case TenantLockState::LOCKED:
		return "locked";
	default:
		UNREACHABLE();
	}
}

TenantLockState TenantMapEntry::stringToTenantLockState(std::string stateStr) {
	std::transform(stateStr.begin(), stateStr.end(), stateStr.begin(), [](unsigned char c) { return std::tolower(c); });
	if (stateStr == "unlocked") {
		return TenantLockState::UNLOCKED;
	} else if (stateStr == "read only") {
		return TenantLockState::READ_ONLY;
	} else if (stateStr == "locked") {
		return TenantLockState::LOCKED;
	}

	UNREACHABLE();
}

json_spirit::mObject binaryToJson(StringRef bytes) {
	json_spirit::mObject obj;
	std::string encodedBytes = base64::encoder::from_string(bytes.toString());
	// Remove trailing newline
	encodedBytes.resize(encodedBytes.size() - 1);

	obj["base64"] = encodedBytes;
	obj["printable"] = printable(bytes);

	return obj;
}

TenantMapEntry::TenantMapEntry() {}
TenantMapEntry::TenantMapEntry(int64_t id, TenantName tenantName, TenantState tenantState)
  : tenantName(tenantName), tenantState(tenantState) {
	setId(id);
}
TenantMapEntry::TenantMapEntry(int64_t id,
                               TenantName tenantName,
                               TenantState tenantState,
                               Optional<TenantGroupName> tenantGroup)
  : tenantName(tenantName), tenantState(tenantState), tenantGroup(tenantGroup) {
	setId(id);
}

void TenantMapEntry::setId(int64_t id) {
	ASSERT(id >= 0);
	this->id = id;
	prefix = TenantAPI::idToPrefix(id);
}

std::string TenantMapEntry::toJson() const {
	json_spirit::mObject tenantEntry;
	tenantEntry["id"] = id;
	tenantEntry["name"] = binaryToJson(tenantName);
	tenantEntry["prefix"] = binaryToJson(prefix);

	tenantEntry["tenant_state"] = TenantMapEntry::tenantStateToString(tenantState);
	if (assignedCluster.present()) {
		tenantEntry["assigned_cluster"] = binaryToJson(assignedCluster.get());
	}
	if (tenantGroup.present()) {
		tenantEntry["tenant_group"] = binaryToJson(tenantGroup.get());
	}

	if (tenantState == TenantState::ERROR && error.size()) {
		tenantEntry["error"] = error;
	}

	return json_spirit::write_string(json_spirit::mValue(tenantEntry));
}

bool TenantMapEntry::matchesConfiguration(TenantMapEntry const& other) const {
	return tenantGroup == other.tenantGroup;
}

void TenantMapEntry::configure(Standalone<StringRef> parameter, Optional<Value> value) {
	if (parameter == "tenant_group"_sr) {
		tenantGroup = value;
	} else if (parameter == "assigned_cluster"_sr) {
		assignedCluster = value;
	} else {
		TraceEvent(SevWarnAlways, "UnknownTenantConfigurationParameter").detail("Parameter", parameter);
		throw invalid_tenant_configuration();
	}
}

bool TenantMapEntry::operator==(TenantMapEntry const& other) const {
	return id == other.id && tenantName == other.tenantName && tenantState == other.tenantState &&
	       tenantLockState == other.tenantLockState && tenantGroup == other.tenantGroup &&
	       assignedCluster == other.assignedCluster && configurationSequenceNum == other.configurationSequenceNum &&
	       renameDestination == other.renameDestination && error == other.error;
}

json_spirit::mObject TenantGroupEntry::toJson() const {
	json_spirit::mObject tenantGroupEntry;
	if (assignedCluster.present()) {
		tenantGroupEntry["assigned_cluster"] = binaryToJson(assignedCluster.get());
	}

	return tenantGroupEntry;
}

TenantMetadataSpecification& TenantMetadata::instance() {
	static TenantMetadataSpecification _instance = TenantMetadataSpecification("\xff/"_sr);
	return _instance;
}

Key TenantMetadata::tenantMapPrivatePrefix() {
	static Key _prefix = "\xff"_sr.withSuffix(tenantMap().subspace.begin);
	return _prefix;
}

KeyBackedProperty<int64_t>& TenantMetadata::tenantIdPrefix() {
	static KeyBackedProperty<int64_t> instance(TenantMetadata::instance().subspace.withSuffix("idPrefix"_sr));
	return instance;
}

TEST_CASE("/fdbclient/libb64/base64decoder") {
	Standalone<StringRef> buf = makeString(100);
	for (int i = 0; i < 1000; ++i) {
		int length = deterministicRandom()->randomInt(0, 100);
		deterministicRandom()->randomBytes(mutateString(buf), length);

		StringRef str = buf.substr(0, length);
		std::string encodedStr = base64::encoder::from_string(str.toString());
		// Remove trailing newline
		encodedStr.resize(encodedStr.size() - 1);

		std::string decodedStr = base64::decoder::from_string(encodedStr);
		ASSERT(decodedStr == str.toString());
	}

	return Void();
}

TEST_CASE("/fdbclient/TenantMapEntry/Serialization") {
	TenantMapEntry entry1(1, "name"_sr, TenantState::READY);
	ASSERT(entry1.prefix == "\x00\x00\x00\x00\x00\x00\x00\x01"_sr);
	TenantMapEntry entry2 = TenantMapEntry::decode(entry1.encode());
	ASSERT(entry1.id == entry2.id && entry1.prefix == entry2.prefix);

	TenantMapEntry entry3(std::numeric_limits<int64_t>::max(), "name"_sr, TenantState::READY);
	ASSERT(entry3.prefix == "\x7f\xff\xff\xff\xff\xff\xff\xff"_sr);
	TenantMapEntry entry4 = TenantMapEntry::decode(entry3.encode());
	ASSERT(entry3.id == entry4.id && entry3.prefix == entry4.prefix);

	for (int i = 0; i < 100; ++i) {
		int bits = deterministicRandom()->randomInt(1, 64);
		int64_t min = bits == 1 ? 0 : (UINT64_C(1) << (bits - 1));
		int64_t maxPlusOne = std::min<uint64_t>(UINT64_C(1) << bits, std::numeric_limits<int64_t>::max());
		int64_t id = deterministicRandom()->randomInt64(min, maxPlusOne);

		TenantMapEntry entry(id, "name"_sr, TenantState::READY);
		int64_t bigEndianId = bigEndian64(id);
		ASSERT(entry.id == id && entry.prefix == StringRef(reinterpret_cast<uint8_t*>(&bigEndianId), 8));

		TenantMapEntry decodedEntry = TenantMapEntry::decode(entry.encode());
		ASSERT(decodedEntry.id == entry.id && decodedEntry.prefix == entry.prefix);
	}

	return Void();
}<|MERGE_RESOLUTION|>--- conflicted
+++ resolved
@@ -55,7 +55,6 @@
 	return id;
 }
 
-<<<<<<< HEAD
 KeyRangeRef clampRangeToTenant(KeyRangeRef range, TenantInfo const& tenantInfo, Arena& arena) {
 	if (tenantInfo.hasTenant()) {
 		return KeyRangeRef(range.begin.startsWith(tenantInfo.prefix.get()) ? range.begin : tenantInfo.prefix.get(),
@@ -65,17 +64,17 @@
 	} else {
 		return range;
 	}
-=======
+}
+
 bool withinSingleTenant(KeyRangeRef const& range) {
 	if (range.begin >= "\x80"_sr || range.begin.size() < TenantAPI::PREFIX_SIZE) {
 		return false;
 	}
 	auto tRange = prefixRange(range.begin.substr(0, TenantAPI::PREFIX_SIZE));
 	return tRange.contains(range);
->>>>>>> fa60f1b4
-}
-
-}; // namespace TenantAPI
+}
+
+} // namespace TenantAPI
 
 std::string TenantMapEntry::tenantStateToString(TenantState tenantState) {
 	switch (tenantState) {
