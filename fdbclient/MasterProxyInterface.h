--- conflicted
+++ resolved
@@ -172,11 +172,7 @@
 
 	template <class Ar>
 	void serialize(Ar& ar) {
-<<<<<<< HEAD
-		serializer(ar, version, locked, metadataVersion, tagThrottleInfo);
-=======
-		serializer(ar, BasicLoadBalancedReply::recentRequests, version, locked, metadataVersion);
->>>>>>> 939a6244
+		serializer(ar, BasicLoadBalancedReply::recentRequests, version, locked, metadataVersion, tagThrottleInfo);
 	}
 };
 
