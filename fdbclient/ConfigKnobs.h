/*
 * ConfigKnobs.h
 *
 * This source file is part of the FoundationDB open source project
 *
 * Copyright 2013-2018 Apple Inc. and the FoundationDB project authors
 *
 * Licensed under the Apache License, Version 2.0 (the "License");
 * you may not use this file except in compliance with the License.
 * You may obtain a copy of the License at
 *
 *     http://www.apache.org/licenses/LICENSE-2.0
 *
 * Unless required by applicable law or agreed to in writing, software
 * distributed under the License is distributed on an "AS IS" BASIS,
 * WITHOUT WARRANTIES OR CONDITIONS OF ANY KIND, either express or implied.
 * See the License for the specific language governing permissions and
 * limitations under the License.
 */

#ifndef FDBCLIENT_CONFIGKNOBS_H
#define FDBCLIENT_CONFIGKNOBS_H

#pragma once

#include <string>
#include <variant>

#include "fdbclient/FDBTypes.h"

/*
 * KnobValueRefs are stored in the configuration database, and in local configuration files. They are created from
 * ParsedKnobValue objects, so it is assumed that the value type is correct for the corresponding knob name
 */
class KnobValueRef {
	std::variant<int, double, int64_t, bool, ValueRef> value;
	template <class T>
	explicit KnobValueRef(T const& v) : value(std::in_place_type<T>, v) {}

	explicit KnobValueRef(Arena& arena, ValueRef const& v) : value(std::in_place_type<ValueRef>, arena, v) {}

	struct CreatorFunc {
		Standalone<KnobValueRef> operator()(NoKnobFound) const;
		Standalone<KnobValueRef> operator()(int) const;
		Standalone<KnobValueRef> operator()(double) const;
		Standalone<KnobValueRef> operator()(int64_t) const;
		Standalone<KnobValueRef> operator()(bool) const;
		Standalone<KnobValueRef> operator()(std::string const& v) const;
	};

	struct ToValueFunc {
		Value operator()(int) const;
		Value operator()(int64_t) const;
		Value operator()(bool) const;
		Value operator()(ValueRef) const;
		Value operator()(double) const;
	};

public:
	static constexpr FileIdentifier file_identifier = 9297109;

	template <class T>
	static Value toValue(T const& v) {
		return ToValueFunc{}(v);
	}

	KnobValueRef() = default;

	explicit KnobValueRef(Arena& arena, KnobValueRef const& rhs) : value(rhs.value) {
		if (std::holds_alternative<ValueRef>(value)) {
			value = ValueRef(arena, std::get<ValueRef>(value));
		}
	}

	static Standalone<KnobValueRef> create(ParsedKnobValue const& v);

	size_t expectedSize() const {
		return std::holds_alternative<KeyRef>(value) ? std::get<KeyRef>(value).expectedSize() : 0;
	}

	Value toValue() const { return std::visit(ToValueFunc{}, value); }

	// Returns true if and only if the knob was successfully found and set
	bool visitSetKnob(std::string const& knobName, Knobs& knobs) const;

	std::string toString() const;

	template <class Ar>
	void serialize(Ar& ar) {
		serializer(ar, value);
	}
};

using KnobValue = Standalone<KnobValueRef>;

/*
 * In the configuration database, each key contains a configuration class (or no configuration class, in the case of
 * global updates), and a knob name
 */
struct ConfigKeyRef {
	static constexpr FileIdentifier file_identifier = 5918726;

	// Empty config class means the update is global
	Optional<KeyRef> configClass;
	KeyRef knobName;

	ConfigKeyRef() = default;
	explicit ConfigKeyRef(Optional<KeyRef> configClass, KeyRef knobName)
	  : configClass(configClass), knobName(knobName) {}
	explicit ConfigKeyRef(Arena& arena, Optional<KeyRef> configClass, KeyRef knobName)
	  : configClass(arena, configClass), knobName(arena, knobName) {}
	explicit ConfigKeyRef(Arena& arena, ConfigKeyRef const& rhs) : ConfigKeyRef(arena, rhs.configClass, rhs.knobName) {}

	static Standalone<ConfigKeyRef> decodeKey(KeyRef const&);

	template <class Ar>
	void serialize(Ar& ar) {
		serializer(ar, configClass, knobName);
	}

	bool operator==(ConfigKeyRef const& rhs) const {
		return (configClass == rhs.configClass) && (knobName == rhs.knobName);
	}
	bool operator!=(ConfigKeyRef const& rhs) const { return !(*this == rhs); }
	size_t expectedSize() const { return configClass.expectedSize() + knobName.expectedSize(); }
};
using ConfigKey = Standalone<ConfigKeyRef>;

inline bool operator<(ConfigKeyRef const& lhs, ConfigKeyRef const& rhs) {
	if (lhs.configClass != rhs.configClass) {
		return lhs.configClass < rhs.configClass;
	} else {
		return lhs.knobName < rhs.knobName;
	}
}

/*
 * Only set and point clear configuration database mutations are currently permitted.
 */
class ConfigMutationRef {
	ConfigKeyRef key;
	// Empty value means this is a clear mutation
	Optional<KnobValueRef> value;

public:
	static constexpr FileIdentifier file_identifier = 7219528;

	ConfigMutationRef() = default;

	explicit ConfigMutationRef(Arena& arena, ConfigKeyRef key, Optional<KnobValueRef> value)
	  : key(arena, key), value(arena, value) {}

	explicit ConfigMutationRef(ConfigKeyRef key, Optional<KnobValueRef> value) : key(key), value(value) {}

	ConfigKeyRef getKey() const { return key; }

	Optional<KeyRef> getConfigClass() const { return key.configClass; }

	KeyRef getKnobName() const { return key.knobName; }

	KnobValueRef getValue() const { return value.get(); }

	ConfigMutationRef(Arena& arena, ConfigMutationRef const& rhs) : key(arena, rhs.key), value(arena, rhs.value) {}

	bool isSet() const { return value.present(); }

	static Standalone<ConfigMutationRef> createConfigMutation(KeyRef encodedKey, KnobValueRef value) {
		auto key = ConfigKeyRef::decodeKey(encodedKey);
		return ConfigMutationRef(key, value);
	}

	template <class Ar>
	void serialize(Ar& ar) {
		serializer(ar, key, value);
	}

	size_t expectedSize() const { return key.expectedSize() + value.expectedSize(); }
};
using ConfigMutation = Standalone<ConfigMutationRef>;

/*
 * Each configuration database commit is annotated with:
 *   - A description (set manually by the client)
 *   - A commit timestamp (automatically generated at commit time)
 */
struct ConfigCommitAnnotationRef {
	KeyRef description;
	double timestamp{ 0.0 };

	ConfigCommitAnnotationRef() = default;
	explicit ConfigCommitAnnotationRef(KeyRef description, double timestamp)
	  : description(description), timestamp(timestamp) {}
	explicit ConfigCommitAnnotationRef(Arena& arena, ConfigCommitAnnotationRef& rhs)
	  : description(arena, rhs.description), timestamp(rhs.timestamp) {}

	size_t expectedSize() const { return description.expectedSize(); }

	template <class Ar>
	void serialize(Ar& ar) {
		serializer(ar, timestamp, description);
	}
};
using ConfigCommitAnnotation = Standalone<ConfigCommitAnnotationRef>;

<<<<<<< HEAD
enum class UseConfigDB {
	DISABLED,
	SIMPLE,
	PAXOS,
};

#endif // FDBCLIENT_CONFIGKNOBS_H
=======
ConfigDBType configDBTypeFromString(std::string const&);
std::string configDBTypeToString(ConfigDBType);
>>>>>>> 05853b97
<|MERGE_RESOLUTION|>--- conflicted
+++ resolved
@@ -17,9 +17,6 @@
  * See the License for the specific language governing permissions and
  * limitations under the License.
  */
-
-#ifndef FDBCLIENT_CONFIGKNOBS_H
-#define FDBCLIENT_CONFIGKNOBS_H
 
 #pragma once
 
@@ -202,15 +199,5 @@
 };
 using ConfigCommitAnnotation = Standalone<ConfigCommitAnnotationRef>;
 
-<<<<<<< HEAD
-enum class UseConfigDB {
-	DISABLED,
-	SIMPLE,
-	PAXOS,
-};
-
-#endif // FDBCLIENT_CONFIGKNOBS_H
-=======
 ConfigDBType configDBTypeFromString(std::string const&);
-std::string configDBTypeToString(ConfigDBType);
->>>>>>> 05853b97
+std::string configDBTypeToString(ConfigDBType);