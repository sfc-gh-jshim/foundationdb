#############
Release Notes
#############

7.0.0
=====

Features
--------
* Improved the slow task profiler to also report backtraces for periods when the run loop is saturated. `(PR #2608) <https://github.com/apple/foundationdb/pull/2608>`_

Performance
-----------

Fixes
-----

Status
------
* Replaced ``cluster.database_locked`` status field with ``cluster.database_lock_state``, which contains two subfields: ``locked`` (boolean) and ``lock_uid`` (which contains the database lock uid if the database is locked). `(PR #2058) <https://github.com/apple/foundationdb/pull/2058>`_

Bindings
--------
* API version updated to 630. See the :ref:`API version upgrade guide <api-version-upgrade-guide-630>` for upgrade details.
* Java: Introduced ``keyAfter`` utility function that can be used to create the immediate next key for a given byte array. `(PR #2458) <https://github.com/apple/foundationdb/pull/2458>`_
<<<<<<< HEAD
* Deprecated ``enable_slow_task_profiling`` transaction option and replaced it with ``enable_run_loop_profiling``. `(PR #2608) <https://github.com/apple/foundationdb/pull/2608>`_
=======
* C: The ``FDBKeyValue`` struct's ``key`` and ``value`` members have changed type from ``void*`` to ``uint8_t*``. `(PR #2622) <https://github.com/apple/foundationdb/pull/2622>`_
>>>>>>> cf01233f

Other Changes
-------------
* Double the number of shard locations that the client will cache locally. `(PR #2198) <https://github.com/apple/foundationdb/pull/2198>`_
* Add an option for transactions to report conflicting keys by calling getRange with the special key prefix \xff\xff/transaction/conflicting_keys/. `(PR 2257) <https://github.com/apple/foundationdb/pull/2257>`_

Earlier release notes
---------------------
* :doc:`6.2 (API Version 620) </old-release-notes/release-notes-620>`
* :doc:`6.1 (API Version 610) </old-release-notes/release-notes-610>`
* :doc:`6.0 (API Version 600) </old-release-notes/release-notes-600>`
* :doc:`5.2 (API Version 520) </old-release-notes/release-notes-520>`
* :doc:`5.1 (API Version 510) </old-release-notes/release-notes-510>`
* :doc:`5.0 (API Version 500) </old-release-notes/release-notes-500>`
* :doc:`4.6 (API Version 460) </old-release-notes/release-notes-460>`
* :doc:`4.5 (API Version 450) </old-release-notes/release-notes-450>`
* :doc:`4.4 (API Version 440) </old-release-notes/release-notes-440>`
* :doc:`4.3 (API Version 430) </old-release-notes/release-notes-430>`
* :doc:`4.2 (API Version 420) </old-release-notes/release-notes-420>`
* :doc:`4.1 (API Version 410) </old-release-notes/release-notes-410>`
* :doc:`4.0 (API Version 400) </old-release-notes/release-notes-400>`
* :doc:`3.0 (API Version 300) </old-release-notes/release-notes-300>`
* :doc:`2.0 (API Version 200) </old-release-notes/release-notes-200>`
* :doc:`1.0 (API Version 100) </old-release-notes/release-notes-100>`
* :doc:`Beta 3 (API Version 23) </old-release-notes/release-notes-023>`
* :doc:`Beta 2 (API Version 22) </old-release-notes/release-notes-022>`
* :doc:`Beta 1 (API Version 21) </old-release-notes/release-notes-021>`
* :doc:`Alpha 6 (API Version 16) </old-release-notes/release-notes-016>`
* :doc:`Alpha 5 (API Version 14) </old-release-notes/release-notes-014>`<|MERGE_RESOLUTION|>--- conflicted
+++ resolved
@@ -23,11 +23,8 @@
 --------
 * API version updated to 630. See the :ref:`API version upgrade guide <api-version-upgrade-guide-630>` for upgrade details.
 * Java: Introduced ``keyAfter`` utility function that can be used to create the immediate next key for a given byte array. `(PR #2458) <https://github.com/apple/foundationdb/pull/2458>`_
-<<<<<<< HEAD
+* C: The ``FDBKeyValue`` struct's ``key`` and ``value`` members have changed type from ``void*`` to ``uint8_t*``. `(PR #2622) <https://github.com/apple/foundationdb/pull/2622>`_
 * Deprecated ``enable_slow_task_profiling`` transaction option and replaced it with ``enable_run_loop_profiling``. `(PR #2608) <https://github.com/apple/foundationdb/pull/2608>`_
-=======
-* C: The ``FDBKeyValue`` struct's ``key`` and ``value`` members have changed type from ``void*`` to ``uint8_t*``. `(PR #2622) <https://github.com/apple/foundationdb/pull/2622>`_
->>>>>>> cf01233f
 
 Other Changes
 -------------
