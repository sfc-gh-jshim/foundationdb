#!/usr/bin/env ruby
#encoding:BINARY

#
# tester.rb
#
# This source file is part of the FoundationDB open source project
#
# Copyright 2013-2018 Apple Inc. and the FoundationDB project authors
#
# Licensed under the Apache License, Version 2.0 (the "License");
# you may not use this file except in compliance with the License.
# You may obtain a copy of the License at
#
#     http://www.apache.org/licenses/LICENSE-2.0
#
# Unless required by applicable law or agreed to in writing, software
# distributed under the License is distributed on an "AS IS" BASIS,
# WITHOUT WARRANTIES OR CONDITIONS OF ANY KIND, either express or implied.
# See the License for the specific language governing permissions and
# limitations under the License.
#

require 'thread'

$:.unshift( File.join( File.dirname(__FILE__), "../lib" ) )

require 'fdb'
if FDB.is_api_version_selected?()
  raise 'FDB API version already selected'
end
FDB.api_version(ARGV[1].to_i)
if FDB.get_api_version() != ARGV[1].to_i
  raise 'FDB API version did not match'
end

require_relative 'directory_extension'

if ARGV.length == 2
  db = FDB.open
else
  db = FDB.open( ARGV[2] )
end

class Stack
  def initialize
    @stack = []
  end
  attr_reader :stack

  def length
    @stack.length
  end

  def [](idx)
    @stack[idx]
  end

  def []=(idx, val)
    @stack[idx] = val
  end

  def last
    @stack.last
  end

  def push(entry)
    @stack.push(entry)
  end

  def wait_and_pop(with_idx=false)
    p = @stack.pop

    begin
      # This works because the only futures we push currently are
      # strings and nils. If we do other types, we will need to add
      # them here or implement something more generic
      if p[0].instance_of? String
        p[0] = p[0].to_s
      elsif p[0].instance_of? FDB::FutureNil
        p[0].wait
        p[0] = "RESULT_NOT_PRESENT"
      end

    rescue FDB::Error => e
      p[0] = FDB::Tuple.pack(["ERROR", e.code.to_s])
    end

    if with_idx
      p
    else
      p[0]
    end
  end
end

class Instruction
  def initialize(tr, stack, op, index, is_database=false, is_snapshot=false)
    @tr = tr
    @stack = stack
    @op = op
    @index = index
    @is_database = is_database
    @is_snapshot = is_snapshot
  end

  attr_reader :tr
  attr_reader :stack
  attr_reader :op
  attr_reader :index
  attr_reader :is_database
  attr_reader :is_snapshot

  def push(val)
    @stack.push([val, @index])
  end

  def wait_and_pop(with_idx=false)
    @stack.wait_and_pop(with_idx)
  end
end

class Tester
  class << self
    attr_accessor :tr_map
    attr_reader :tr_map_lock
  end

  @tr_map = {}
  @tr_map_lock = Monitor.new

  def initialize(db, prefix)
    @db = db
    @prefix = prefix

    @instructions = @db.get_range(*(FDB::Tuple.range([prefix])))

    @stack = Stack.new
    @tr_name = prefix
    @last_version = nil

    @threads = []
    @directory_extension = DirectoryExtension::DirectoryTester.new
  end

  def push_range(r, inst, prefix_filter=nil)
    inst.push(FDB::Tuple.pack(
      r.select do |kv| prefix_filter.nil? or kv.key.start_with? prefix_filter end
      .flat_map do |kv| [kv.key, kv.value] end
    ))
  end

  def check_watches(watches, expected)
      watches.each_with_index do |w,i|
        if w.ready? or expected
          begin
            w.wait
            raise "Watch #{i} unexpectedly triggered" if not expected
          rescue FDB::Error => e
            tr = @db.create_transaction
            tr.on_error(e).wait
            return false
          end
        end
      end

      true
  end

  def test_watches
    while true do
      @db['w0'] = '0'
      @db['w3'] = '3'

      watches = Array.new(4)
      watches[0] = @db.transact do |tr|
        w = tr.watch('w0')
        raise "Watch unexpectedly triggered" if w.ready?
        tr['w0'] = '0'
        w
      end

      watches[1] = @db.clear_and_watch('w1')
      watches[2] = @db.set_and_watch('w2', '2')
      watches[3] = @db.get_and_watch('w3')

      raise "get_and_watch has wrong value" if watches[3][0] != '3'
      watches[3] = watches[3][1]

      sleep 1

      if not check_watches(watches, false)
        next
      end

      @db.clear 'w1'

      sleep 5

      if not check_watches(watches, false)
        next
      end

      @db['w0'] = 'a'
      @db['w1'] = 'b'
      @db.clear 'w2'
      @db.xor('w3', "\xff\xff")

      if check_watches(watches, true)
        return
      end
    end
  end

  def test_locality
    @db.transact do |tr|
      tr.options.set_timeout(60*1000)
      tr.options.set_read_system_keys
      boundary_keys = FDB::Locality.get_boundary_keys(tr, "", "\xFF\xFF").to_a
      for i in 0..boundary_keys.length-2
        bkey = boundary_keys[i]
        ekey = tr.get_key FDB::KeySelector.last_less_than(boundary_keys[i+1])
        bkey_addrs = FDB::Locality.get_addresses_for_key(tr, bkey)
        ekey_addrs = FDB::Locality.get_addresses_for_key(tr, ekey)
        if bkey_addrs.sort != ekey_addrs.sort
          raise "Locality not internally consistent"
        end
      end
    end
  end

  def current_transaction()
    Tester.tr_map_lock.synchronize {
      Tester.tr_map[@tr_name]
    }
  end

  def new_transaction()
    Tester.tr_map_lock.synchronize {
      Tester.tr_map[@tr_name] = @db.create_transaction()
    }
  end

  def switch_transaction(name)
    @tr_name = name
    Tester.tr_map_lock.synchronize {
      if !Tester.tr_map.has_key?(@tr_name)
        new_transaction
      end
    }
  end

  def log_stack(entries, prefix)
    @db.transact do |tr|
      for i, (el, idx) in entries
        pk = prefix + FDB::Tuple.pack([i, idx])
        pv = FDB::Tuple.pack([el])

        tr.set(pk, pv.byteslice(0, 40000))
      end
    end
  end

  def run
    @instructions.each_with_index do |inst_str, index|
      inst_tuple = FDB::Tuple.unpack inst_str.value
      op = inst_tuple[0]

      # puts "#{@prefix} Instruction is #{inst_tuple}"
      # puts "#{@prefix} Stack from #{@stack.stack.to_s}"

      is_database = op.end_with?("_DATABASE")
      is_snapshot = op.end_with?("_SNAPSHOT")

      if is_database
        op = op.slice( 0, op.length - 9 )
        obj = @db
      elsif is_snapshot
        op = op.slice( 0, op.length - 9 )
        obj = current_transaction.snapshot
      else
        obj = current_transaction
      end

      inst = Instruction.new(obj, @stack, op, index, is_database, is_snapshot)

      begin
        case op
        when "PUSH"
          inst.push(inst_tuple[1])
        when "DUP"
          inst.stack.push inst.stack.last
        when "EMPTY_STACK"
          @stack = Stack.new
        when "SWAP"
          idx = inst.wait_and_pop
          inst.stack[@stack.length-1], inst.stack[inst.stack.length-idx-1] = inst.stack[inst.stack.length-idx-1], inst.stack[inst.stack.length-1]
        when "POP"
          inst.wait_and_pop
        when "SUB"
          inst.push(inst.wait_and_pop - inst.wait_and_pop)
        when "CONCAT"
          inst.push(inst.wait_and_pop + inst.wait_and_pop)
        when "WAIT_FUTURE"
          inst.stack.push(inst.wait_and_pop(true))
          # @stack.push [wait_and_pop, index]
        when "NEW_TRANSACTION"
          new_transaction
        when "USE_TRANSACTION"
          switch_transaction(inst.wait_and_pop)
        when "ON_ERROR"
          inst.push(inst.tr.on_error( FDB::Error.new(inst.wait_and_pop) ))
        when "GET"
          res = obj[inst.wait_and_pop]
          if res.nil?
            inst.push("RESULT_NOT_PRESENT")
          else
            inst.push(res)
          end
        when "GET_KEY"
          selector = FDB::KeySelector.new(inst.wait_and_pop, inst.wait_and_pop, inst.wait_and_pop)
          prefix = inst.wait_and_pop
          result = obj.get_key(selector)
          if result.start_with? prefix
            inst.push result
          elsif result < prefix
            inst.push prefix
          else
            inst.push FDB.strinc(prefix)
          end
        when "GET_RANGE"
          push_range(obj.get_range( inst.wait_and_pop, inst.wait_and_pop, { :limit => inst.wait_and_pop, :reverse => !inst.wait_and_pop.zero?, :streaming_mode => inst.wait_and_pop } ), inst)
        when "GET_RANGE_STARTS_WITH"
          push_range(obj.get_range_start_with( inst.wait_and_pop, { :limit => inst.wait_and_pop, :reverse => !inst.wait_and_pop.zero?, :streaming_mode => inst.wait_and_pop } ), inst)
        when "GET_RANGE_SELECTOR"
          beginKey = FDB::KeySelector.new(inst.wait_and_pop, inst.wait_and_pop, inst.wait_and_pop)
          endKey = FDB::KeySelector.new(inst.wait_and_pop, inst.wait_and_pop, inst.wait_and_pop)
          params = { :limit => inst.wait_and_pop, :reverse => !inst.wait_and_pop.zero?, :streaming_mode => inst.wait_and_pop }
          prefix = inst.wait_and_pop
          push_range(obj.get_range(beginKey, endKey, params), inst, prefix)
        when "GET_READ_VERSION"
          @last_version = inst.tr.get_read_version.to_i
          inst.push("GOT_READ_VERSION")
        when "SET"
          obj[inst.wait_and_pop] = inst.wait_and_pop
          inst.push("RESULT_NOT_PRESENT") if obj == @db
        when "ATOMIC_OP"
          obj.send(inst.wait_and_pop.downcase, inst.wait_and_pop, inst.wait_and_pop)
          inst.push("RESULT_NOT_PRESENT") if obj == @db
        when "SET_READ_VERSION"
          inst.tr.set_read_version @last_version
        when "CLEAR"
          obj.clear(inst.wait_and_pop)
          inst.push("RESULT_NOT_PRESENT") if obj == @db
        when "CLEAR_RANGE"
          obj.clear_range( inst.wait_and_pop, inst.wait_and_pop )
          inst.push("RESULT_NOT_PRESENT") if obj == @db
        when "CLEAR_RANGE_STARTS_WITH"
          obj.clear_range_start_with( inst.wait_and_pop )
          inst.push("RESULT_NOT_PRESENT") if obj == @db
        when "READ_CONFLICT_RANGE"
          inst.tr.add_read_conflict_range( inst.wait_and_pop, inst.wait_and_pop )
          inst.push("SET_CONFLICT_RANGE")
        when "WRITE_CONFLICT_RANGE"
          inst.tr.add_write_conflict_range( inst.wait_and_pop, inst.wait_and_pop )
          inst.push("SET_CONFLICT_RANGE")
        when "READ_CONFLICT_KEY"
          inst.tr.add_read_conflict_key( inst.wait_and_pop )
          inst.push("SET_CONFLICT_KEY")
        when "WRITE_CONFLICT_KEY"
          inst.tr.add_write_conflict_key( inst.wait_and_pop )
          inst.push("SET_CONFLICT_KEY")
        when "DISABLE_WRITE_CONFLICT"
          inst.tr.options.set_next_write_no_write_conflict_range
        when "COMMIT"
          inst.push(inst.tr.commit)
        when "RESET"
          inst.tr.reset
        when "CANCEL"
          inst.tr.cancel
        when "GET_COMMITTED_VERSION"
          @last_version = inst.tr.get_committed_version
          inst.push("GOT_COMMITTED_VERSION")
        when "GET_APPROXIMATE_SIZE"
          size = inst.tr.get_approximate_size.to_i
          inst.push("GOT_APPROXIMATE_SIZE")
        when "GET_VERSIONSTAMP"
          inst.push(inst.tr.get_versionstamp)
        when "TUPLE_PACK"
          arr = []
          inst.wait_and_pop.times do |i|
            arr.push(inst.wait_and_pop)
          end
          inst.push(FDB::Tuple.pack(arr))
        when "TUPLE_UNPACK"
          FDB::Tuple.unpack( inst.wait_and_pop ).each do |i| inst.push(FDB::Tuple.pack([i])) end
        when "TUPLE_RANGE"
          arr = []
          inst.wait_and_pop.times do |i|
            arr.push(inst.wait_and_pop)
          end
          (FDB::Tuple.range arr).each do |x|
            inst.push(x)
          end
        when "TUPLE_SORT"
            arr = []
            inst.wait_and_pop.times do |i|
                arr.push(FDB::Tuple.unpack inst.wait_and_pop)
            end
            arr.sort! { |t1, t2| FDB::Tuple.compare(t1, t2) }
            arr.each do |x|
                inst.push( FDB::Tuple.pack x)
            end
        when "ENCODE_FLOAT"
            bytes = inst.wait_and_pop
            inst.push(FDB::Tuple::SingleFloat.new(bytes.unpack("g")[0]))
        when "ENCODE_DOUBLE"
            bytes = inst.wait_and_pop
            inst.push(bytes.unpack("G")[0])
        when "DECODE_FLOAT"
            f_val = inst.wait_and_pop
            inst.push([f_val.value].pack("g"))
        when "DECODE_DOUBLE"
            d_val = inst.wait_and_pop
            inst.push([d_val].pack("G"))
        when "START_THREAD"
          t = Tester.new( @db, inst.wait_and_pop )
          thr = Thread.new do
            t.run
          end
          @threads.push thr
        when "WAIT_EMPTY"
          prefix = inst.wait_and_pop
          @db.transact do |tr|
            raise FDB::Error.new(1020) if tr.get_range_start_with(prefix).any?
          end
          inst.push("WAITED_FOR_EMPTY")
        when "UNIT_TESTS"
          api_version = FDB::get_api_version()
          begin
            FDB::api_version(api_version + 1)
            raise "Was not stopped from selecting two API versions"
          rescue RuntimeError => e
            if e.message != "FDB API already loaded at version #{api_version}."
                raise
            end
          end
          begin
            FDB::api_version(api_version - 1)
            raise "Was not stopped from selecting two API versions"
          rescue RuntimeError => e
            if e.message != "FDB API already loaded at version #{api_version}."
                raise
            end
          end
          FDB::api_version(api_version)
          begin
            @db.options.set_location_cache_size(100001)
            @db.options.set_max_watches(10001)
            @db.options.set_datacenter_id("dc_id")
            @db.options.set_machine_id("machine_id")
            @db.options.set_snapshot_ryw_enable()
            @db.options.set_snapshot_ryw_disable()
            @db.options.set_transaction_logging_max_field_length(1000)
            @db.options.set_transaction_timeout(100000)
            @db.options.set_transaction_timeout(0)
            @db.options.set_transaction_max_retry_delay(100)
            @db.options.set_transaction_size_limit(100000)
            @db.options.set_transaction_retry_limit(10)
            @db.options.set_transaction_retry_limit(-1)
<<<<<<< HEAD
            @db.options.set_transaction_causal_read_risky()
            @db.options.set_snapshot_ryw_enable()
            @db.options.set_snapshot_ryw_disable()
=======
>>>>>>> 8d975bfd

            @db.transact do |tr|
              tr.options.set_priority_system_immediate
              tr.options.set_priority_batch
              tr.options.set_causal_read_risky
              tr.options.set_causal_write_risky
              tr.options.set_read_your_writes_disable
              tr.options.set_read_system_keys
              tr.options.set_access_system_keys
              tr.options.set_transaction_logging_max_field_length(1000)
              tr.options.set_timeout(60*1000)
              tr.options.set_retry_limit(50)
              tr.options.set_max_retry_delay(100)
              tr.options.set_used_during_commit_protection_disable
              tr.options.set_debug_transaction_identifier('my_transaction')
              tr.options.set_log_transaction()
              tr.options.set_read_lock_aware()
              tr.options.set_lock_aware()

              tr.get("\xff").to_s
            end

            test_watches
            test_locality
          rescue FDB::Error => e
            raise "Unit tests failed: #{e.description.to_s}"
          end
        when "LOG_STACK"
          prefix = inst.wait_and_pop
          entries = {}
          while inst.stack.length > 0 do
            entries[inst.stack.length-1] = inst.wait_and_pop(true)
            if entries.length == 100
               log_stack(entries, prefix)
         entries = {}
            end
          end

          log_stack(entries, prefix)
        else
          if op.start_with?('DIRECTORY_')
            @directory_extension.process_instruction(inst)
          else
            raise "Unknown op #{op}"
          end
        end

      rescue FDB::Error => e
        inst.push(FDB::Tuple.pack(["ERROR", e.code.to_s]))
      end

      # puts "#{@prefix}         to #{@stack}"
      # puts ""
    end

    @threads.each do |thr| thr.join end
  end
end

t = Tester.new(db, ARGV[0].dup.force_encoding("BINARY"))
t.run<|MERGE_RESOLUTION|>--- conflicted
+++ resolved
@@ -468,12 +468,7 @@
             @db.options.set_transaction_size_limit(100000)
             @db.options.set_transaction_retry_limit(10)
             @db.options.set_transaction_retry_limit(-1)
-<<<<<<< HEAD
             @db.options.set_transaction_causal_read_risky()
-            @db.options.set_snapshot_ryw_enable()
-            @db.options.set_snapshot_ryw_disable()
-=======
->>>>>>> 8d975bfd
 
             @db.transact do |tr|
               tr.options.set_priority_system_immediate
