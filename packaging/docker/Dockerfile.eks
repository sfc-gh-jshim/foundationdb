--- conflicted
+++ resolved
@@ -180,22 +180,6 @@
     yum clean all && \
     rm -rf /var/cache/yum
 
-<<<<<<< HEAD
-WORKDIR /tmp
-RUN curl -Ls https://amazon-eks.s3.amazonaws.com/1.19.6/2021-01-05/bin/linux/amd64/kubectl -o kubectl && \
-    echo "08ff68159bbcb844455167abb1d0de75bbfe5ae1b051f81ab060a1988027868a  kubectl" > kubectl.txt && \
-    sha256sum --quiet -c kubectl.txt && \
-    mv kubectl /usr/local/bin/kubectl && \
-    chmod 755 /usr/local/bin/kubectl && \
-    curl -Ls https://awscli.amazonaws.com/awscli-exe-linux-x86_64-2.2.43.zip -o "awscliv2.zip" && \
-    echo "9a8b3c4e7f72bbcc55e341dce3af42479f2730c225d6d265ee6f9162cfdebdfd  awscliv2.zip" > awscliv2.txt && \
-    sha256sum --quiet -c awscliv2.txt && \
-    unzip -qq awscliv2.zip && \
-    ./aws/install && \
-    rm -rf /tmp/*
-
-=======
->>>>>>> 6613ec28
 # TODO: Log4J complains that it's eating the HTracer logs.  Even without it, we get per-operation
 # time series graphs of throughput, median, 90, 99, 99.9 and 99.99 (in usec).
 ADD run_ycsb.sh /usr/local/bin/run_ycsb.sh
