--- conflicted
+++ resolved
@@ -580,16 +580,10 @@
 
 	// Actually, newSeedServers does both the recruiting and initialization of the seed servers; so if this is a brand new database we are sort of lying that we are
 	// past the recruitment phase.  In a perfect world we would split that up so that the recruitment part happens above (in parallel with recruiting the transaction servers?).
-<<<<<<< HEAD
 	wait( newSeedServers( self, recruits, seedServers ) );
-	wait( newProxies( self, recruits ) && newResolvers( self, recruits ) && newTLogServers( self, recruits, oldLogSystem, initialConfChanges ) );
-	return Void();
-=======
-	Void _ = wait( newSeedServers( self, recruits, seedServers ) );
 	state vector<Standalone<CommitTransactionRef>> confChanges;
-	Void _ = wait( newProxies( self, recruits ) && newResolvers( self, recruits ) && newTLogServers( self, recruits, oldLogSystem, &confChanges ) );
+	wait( newProxies( self, recruits ) && newResolvers( self, recruits ) && newTLogServers( self, recruits, oldLogSystem, &confChanges ) );
 	return confChanges;
->>>>>>> ebac7008
 }
 
 ACTOR Future<Void> updateLocalityForDcId(Optional<Key> dcId, Reference<ILogSystem> oldLogSystem, Reference<AsyncVar<std::pair<int8_t,Version>>> locality) {
@@ -794,12 +788,8 @@
 		state Future<Standalone<CommitTransactionRef>> provisional = provisionalMaster(self, delay(1.0));
 
 		choose {
-<<<<<<< HEAD
-			when (wait( recruitments )) {
-=======
 			when (vector<Standalone<CommitTransactionRef>> confChanges = wait( recruitments )) {
 				initialConfChanges->insert( initialConfChanges->end(), confChanges.begin(), confChanges.end() );
->>>>>>> ebac7008
 				provisional.cancel();
 				break;
 			}
