/*
 * TLogServer.actor.cpp
 *
 * This source file is part of the FoundationDB open source project
 *
 * Copyright 2013-2018 Apple Inc. and the FoundationDB project authors
 *
 * Licensed under the Apache License, Version 2.0 (the "License");
 * you may not use this file except in compliance with the License.
 * You may obtain a copy of the License at
 *
 *     http://www.apache.org/licenses/LICENSE-2.0
 *
 * Unless required by applicable law or agreed to in writing, software
 * distributed under the License is distributed on an "AS IS" BASIS,
 * WITHOUT WARRANTIES OR CONDITIONS OF ANY KIND, either express or implied.
 * See the License for the specific language governing permissions and
 * limitations under the License.
 */

#include "flow/actorcompiler.h"
#include "flow/Hash3.h"
#include "flow/Stats.h"
#include "flow/UnitTest.h"
#include "fdbclient/NativeAPI.h"
#include "fdbclient/Notified.h"
#include "fdbclient/KeyRangeMap.h"
#include "fdbclient/SystemData.h"
#include "WorkerInterface.h"
#include "TLogInterface.h"
#include "Knobs.h"
#include "IKeyValueStore.h"
#include "flow/ActorCollection.h"
#include "fdbrpc/FailureMonitor.h"
#include "IDiskQueue.h"
#include "fdbrpc/sim_validation.h"
#include "ServerDBInfo.h"
#include "LogSystem.h"
#include "WaitFailure.h"
#include "RecoveryState.h"

using std::pair;
using std::make_pair;
using std::min;
using std::max;

struct TLogQueueEntryRef {
	UID id;
	Version version;
	Version knownCommittedVersion;
	StringRef messages;
	VectorRef< TagMessagesRef > tags;

	TLogQueueEntryRef() : version(0), knownCommittedVersion(0) {}
	TLogQueueEntryRef(Arena &a, TLogQueueEntryRef const &from)
	  : version(from.version), knownCommittedVersion(from.knownCommittedVersion), id(from.id), messages(a, from.messages), tags(a, from.tags) {
	}

	template <class Ar>
	void serialize(Ar& ar) {
		if( ar.protocolVersion() >= 0x0FDB00A460010001) {
			ar & version & messages & tags & knownCommittedVersion & id;
		} else if(ar.isDeserializing) {
			ar & version & messages & tags;
			knownCommittedVersion = 0;
			id = UID();
		}
	}
	size_t expectedSize() const {
		return messages.expectedSize() + tags.expectedSize();
	}
};

typedef Standalone<TLogQueueEntryRef> TLogQueueEntry;

struct TLogQueue : public IClosable {
public:
	TLogQueue( IDiskQueue* queue, UID dbgid ) : queue(queue), dbgid(dbgid) {}

	// Each packet in the queue is
	//    uint32_t payloadSize
	//    uint8_t payload[payloadSize]  (begins with uint64_t protocolVersion via IncludeVersion)
	//    uint8_t validFlag

	// TLogQueue is a durable queue of TLogQueueEntry objects with an interface similar to IDiskQueue

	// TLogQueue pushes (but not commits) are atomic - after commit fails to return, a prefix of entire calls to push are durable.  This is
	//    implemented on top of the weaker guarantee of IDiskQueue::commit (that a prefix of bytes is durable) using validFlag and by
	//    padding any incomplete packet with zeros after recovery.

	// Before calling push, pop, or commit, the user must call readNext() until it throws
	//    end_of_stream(). It may not be called again thereafter.
	Future<TLogQueueEntry> readNext() {
		return readNext( this );
	}

	void push( TLogQueueEntryRef const& qe ) {
		BinaryWriter wr( Unversioned() );  // outer framing is not versioned
		wr << uint32_t(0);
		IncludeVersion().write(wr);  // payload is versioned
		wr << qe;
		wr << uint8_t(1);
		*(uint32_t*)wr.getData() = wr.getLength() - sizeof(uint32_t) - sizeof(uint8_t);
		auto loc = queue->push( wr.toStringRef() );
		//TraceEvent("TLogQueueVersionWritten", dbgid).detail("Size", wr.getLength() - sizeof(uint32_t) - sizeof(uint8_t)).detail("Loc", loc);
		version_location[qe.version] = loc;
	}
	void pop( Version upTo ) {
		// Keep only the given and all subsequent version numbers
		// Find the first version >= upTo
		auto v = version_location.lower_bound(upTo);
		if (v == version_location.begin()) return;

		if(v == version_location.end()) {
			v = version_location.lastItem();
		}
		else {
			v.decrementNonEnd();
		}

		queue->pop( v->value );
		version_location.erase( version_location.begin(), v );  // ... and then we erase that previous version and all prior versions
	}
	Future<Void> commit() { return queue->commit(); }

	// Implements IClosable
	virtual Future<Void> getError() { return queue->getError(); }
	virtual Future<Void> onClosed() { return queue->onClosed(); }
	virtual void dispose() { queue->dispose(); delete this; }
	virtual void close() { queue->close(); delete this; }

private:
	IDiskQueue* queue;
	Map<Version, IDiskQueue::location> version_location;  // For the version of each entry that was push()ed, the end location of the serialized bytes
	UID dbgid;

	ACTOR static Future<TLogQueueEntry> readNext( TLogQueue* self ) {
		state TLogQueueEntry result;
		state int zeroFillSize = 0;

		loop {
			Standalone<StringRef> h = wait( self->queue->readNext( sizeof(uint32_t) ) );
			if (h.size() != sizeof(uint32_t)) {
				if (h.size()) {
					TEST( true );  // Zero fill within size field
					int payloadSize = 0;
					memcpy(&payloadSize, h.begin(), h.size());
					zeroFillSize = sizeof(uint32_t)-h.size(); // zero fill the size itself
					zeroFillSize += payloadSize+1;  // and then the contents and valid flag
				}
				break;
			}

			state uint32_t payloadSize = *(uint32_t*)h.begin();
			ASSERT( payloadSize < (100<<20) );

			Standalone<StringRef> e = wait( self->queue->readNext( payloadSize+1 ) );
			if (e.size() != payloadSize+1) {
				TEST( true ); // Zero fill within payload
				zeroFillSize = payloadSize+1 - e.size();
				break;
			}

			if (e[payloadSize]) {
				Arena a = e.arena();
				ArenaReader ar( a, e.substr(0, payloadSize), IncludeVersion() );
				ar >> result;
				self->version_location[result.version] = self->queue->getNextReadLocation();
				return result;
			}
		}
		if (zeroFillSize) {
			TEST( true );  // Fixing a partial commit at the end of the tlog queue
			for(int i=0; i<zeroFillSize; i++)
				self->queue->push( StringRef((const uint8_t*)"",1) );
		}
		throw end_of_stream();
	}
};

////// Persistence format (for self->persistentData)

// Immutable keys
static const KeyValueRef persistFormat( LiteralStringRef( "Format" ), LiteralStringRef("FoundationDB/LogServer/2/4") );
static const KeyRangeRef persistFormatReadableRange( LiteralStringRef("FoundationDB/LogServer/2/3"), LiteralStringRef("FoundationDB/LogServer/2/5") );
static const KeyRangeRef persistRecoveryCountKeys = KeyRangeRef( LiteralStringRef( "DbRecoveryCount/" ), LiteralStringRef( "DbRecoveryCount0" ) );

// Updated on updatePersistentData()
static const KeyRangeRef persistCurrentVersionKeys = KeyRangeRef( LiteralStringRef( "version/" ), LiteralStringRef( "version0" ) );
static const KeyRangeRef persistUnrecoveredBeforeVersionKeys = KeyRangeRef( LiteralStringRef( "UnrecoveredBefore/" ), LiteralStringRef( "UnrecoveredBefore0" ) );
static const KeyRange persistTagMessagesKeys = prefixRange(LiteralStringRef("TagMsg/"));
static const KeyRange persistTagPoppedKeys = prefixRange(LiteralStringRef("TagPop/"));

static Key persistTagMessagesKey( UID id, Tag tag, Version version ) {
	BinaryWriter wr( Unversioned() );
	wr.serializeBytes(persistTagMessagesKeys.begin);
	wr << id;
	wr << tag;
	wr << bigEndian64( version );
	return wr.toStringRef();
}

static Key persistTagPoppedKey( UID id, Tag tag ) {
	BinaryWriter wr(Unversioned());
	wr.serializeBytes( persistTagPoppedKeys.begin );
	wr << id;
	wr << tag;
	return wr.toStringRef();
}

static Value persistTagPoppedValue( Version popped ) {
	return BinaryWriter::toValue( popped, Unversioned() );
}

static Tag decodeTagPoppedKey( KeyRef id, KeyRef key ) {
	Tag s;
	BinaryReader rd( key.removePrefix(persistTagPoppedKeys.begin).removePrefix(id), Unversioned() );
	rd >> s;
	return s;
}

static Version decodeTagPoppedValue( ValueRef value ) {
	return BinaryReader::fromStringRef<Version>( value, Unversioned() );
}

static StringRef stripTagMessagesKey( StringRef key ) {
	return key.substr( sizeof(UID) + sizeof(Tag) + persistTagMessagesKeys.begin.size() );
}

static Version decodeTagMessagesKey( StringRef key ) {
	return bigEndian64( BinaryReader::fromStringRef<Version>( stripTagMessagesKey(key), Unversioned() ) );
}

struct TLogData : NonCopyable {
	AsyncTrigger newLogData;
	Deque<UID> queueOrder;
	std::map<UID, Reference<struct LogData>> id_data;

	UID dbgid;

	IKeyValueStore* persistentData;
	IDiskQueue* rawPersistentQueue;
	TLogQueue *persistentQueue;

	int64_t diskQueueCommitBytes;
	AsyncVar<bool> largeDiskQueueCommitBytes; //becomes true when diskQueueCommitBytes is greater than MAX_QUEUE_COMMIT_BYTES

	Reference<AsyncVar<ServerDBInfo>> dbInfo;

	NotifiedVersion queueCommitEnd;
	Version queueCommitBegin;

	int64_t instanceID;
	int64_t bytesInput;
	int64_t bytesDurable;

	Version prevVersion;

	struct peekTrackerData {
		std::map<int, Promise<Version>> sequence_version;
		double lastUpdate;
	};

	std::map<UID, peekTrackerData> peekTracker;
	WorkerCache<TLogInterface> tlogCache;

	Future<Void> updatePersist; //SOMEDAY: integrate the recovery and update storage so that only one of them is committing to persistant data.

	PromiseStream<Future<Void>> sharedActors;
	bool terminated;

	TLogData(UID dbgid, IKeyValueStore* persistentData, IDiskQueue * persistentQueue, Reference<AsyncVar<ServerDBInfo>> const& dbInfo)
			: dbgid(dbgid), instanceID(g_random->randomUniqueID().first()),
			  persistentData(persistentData), rawPersistentQueue(persistentQueue), persistentQueue(new TLogQueue(persistentQueue, dbgid)),
			  dbInfo(dbInfo), queueCommitBegin(0), queueCommitEnd(0), prevVersion(0),
			  diskQueueCommitBytes(0), largeDiskQueueCommitBytes(false),
			  bytesInput(0), bytesDurable(0), updatePersist(Void()), terminated(false)
		{
		}
};

struct LogData : NonCopyable, public ReferenceCounted<LogData> {
	struct TagData {
		std::deque<std::pair<Version, LengthPrefixedStringRef>> version_messages;
		bool nothing_persistent;				// true means tag is *known* to have no messages in persistentData.  false means nothing.
		bool popped_recently;					// `popped` has changed since last updatePersistentData
		Version popped;				// see popped version tracking contract below
		bool update_version_sizes;

		TagData( Version popped, bool nothing_persistent, bool popped_recently, Tag tag ) : nothing_persistent(nothing_persistent), popped(popped), popped_recently(popped_recently), update_version_sizes(tag != txsTag) {}

		TagData(TagData&& r) noexcept(true) : version_messages(std::move(r.version_messages)), nothing_persistent(r.nothing_persistent), popped_recently(r.popped_recently), popped(r.popped), update_version_sizes(r.update_version_sizes) {}
		void operator= (TagData&& r) noexcept(true) {
			version_messages = std::move(r.version_messages);
			nothing_persistent = r.nothing_persistent;
			popped_recently = r.popped_recently;
			popped = r.popped;
			update_version_sizes = r.update_version_sizes;
		}

		// Erase messages not needed to update *from* versions >= before (thus, messages with toversion <= before)
		ACTOR Future<Void> eraseMessagesBefore( TagData *self, Version before, int64_t* gBytesErased, Reference<LogData> tlogData, int taskID ) {
			while(!self->version_messages.empty() && self->version_messages.front().first < before) {
				Version version = self->version_messages.front().first;
				std::pair<int, int> &sizes = tlogData->version_sizes[version];
				int64_t messagesErased = 0;

				while(!self->version_messages.empty() && self->version_messages.front().first == version) {
					auto const& m = self->version_messages.front();
					++messagesErased;

					if(self->update_version_sizes) {
						sizes.first -= m.second.expectedSize();
					}

					self->version_messages.pop_front();
				}

				int64_t bytesErased = (messagesErased * sizeof(std::pair<Version, LengthPrefixedStringRef>) * SERVER_KNOBS->VERSION_MESSAGES_OVERHEAD_FACTOR_1024THS) >> 10;
				tlogData->bytesDurable += bytesErased;
				*gBytesErased += bytesErased;
				Void _ = wait(yield(taskID));
			}

			return Void();
		}

		Future<Void> eraseMessagesBefore(Version before, int64_t* gBytesErased, Reference<LogData> tlogData, int taskID) {
			return eraseMessagesBefore(this, before, gBytesErased, tlogData, taskID);
		}
	};

	/*
	Popped version tracking contract needed by log system to implement ILogCursor::popped():

		- Log server tracks for each (possible) tag a popped_version
		Impl: TagData::popped (in memory) and persistTagPoppedKeys (in persistentData)
		- popped_version(tag) is <= the maximum version for which log server (or a predecessor) is ever asked to pop the tag
		Impl: Only increased by tLogPop() in response to either a pop request or recovery from a predecessor
		- popped_version(tag) is > the maximum version for which log server is unable to peek messages due to previous pops (on this server or a predecessor)
		Impl: Increased by tLogPop() atomically with erasing messages from memory; persisted by updatePersistentData() atomically with erasing messages from store; messages are not erased from queue where popped_version is not persisted
		- LockTLogReply returns all tags which either have messages, or which have nonzero popped_versions
		Impl: tag_data is present for all such tags
		- peek(tag, v) returns the popped_version for tag if that is greater than v
		Impl: Check tag_data->popped (after all waits)
	*/

	bool stopped, initialized;
	DBRecoveryCount recoveryCount;

	VersionMetricHandle persistentDataVersion, persistentDataDurableVersion;  // The last version number in the portion of the log (written|durable) to persistentData
	NotifiedVersion version, queueCommittedVersion;
	Version queueCommittingVersion;
	Version knownCommittedVersion;

	Deque<std::pair<Version, Standalone<VectorRef<uint8_t>>>> messageBlocks;
	Map< Tag, TagData > tag_data;

	Map<Version, std::pair<int,int>> version_sizes;

	CounterCollection cc;
	Counter bytesInput;
	Counter bytesDurable;

	UID logId;
	Version newPersistentDataVersion;
	Future<Void> removed;
	PromiseStream<Future<Void>> addActor;
	TLogData* tLogData;
	Future<Void> recovery;
	Promise<Void> recoveryComplete;
	Version unrecoveredBefore;

	Reference<AsyncVar<Reference<ILogSystem>>> logSystem;
	Optional<Tag> remoteTag;

	explicit LogData(TLogData* tLogData, TLogInterface interf, Optional<Tag> remoteTag) : tLogData(tLogData), knownCommittedVersion(0), logId(interf.id()),
			cc("TLog", interf.id().toString()), bytesInput("bytesInput", cc), bytesDurable("bytesDurable", cc), remoteTag(remoteTag), logSystem(new AsyncVar<Reference<ILogSystem>>()),
			// These are initialized differently on init() or recovery
			recoveryCount(), stopped(false), initialized(false), queueCommittingVersion(0), newPersistentDataVersion(invalidVersion), recovery(Void()), unrecoveredBefore(0)
	{
		startRole(interf.id(), UID(), "TLog");

		persistentDataVersion.init(LiteralStringRef("TLog.PersistentDataVersion"), cc.id);
		persistentDataDurableVersion.init(LiteralStringRef("TLog.PersistentDataDurableVersion"), cc.id);
		version.initMetric(LiteralStringRef("TLog.Version"), cc.id);
		queueCommittedVersion.initMetric(LiteralStringRef("TLog.QueueCommittedVersion"), cc.id);

		specialCounter(cc, "version", [this](){ return this->version.get(); });
		specialCounter(cc, "sharedBytesInput", [tLogData](){ return tLogData->bytesInput; });
		specialCounter(cc, "sharedBytesDurable", [tLogData](){ return tLogData->bytesDurable; });
		specialCounter(cc, "kvstoreBytesUsed", [tLogData](){ return tLogData->persistentData->getStorageBytes().used; });
		specialCounter(cc, "kvstoreBytesFree", [tLogData](){ return tLogData->persistentData->getStorageBytes().free; });
		specialCounter(cc, "kvstoreBytesAvailable", [tLogData](){ return tLogData->persistentData->getStorageBytes().available; });
		specialCounter(cc, "kvstoreBytesTotal", [tLogData](){ return tLogData->persistentData->getStorageBytes().total; });
		specialCounter(cc, "queueDiskBytesUsed", [tLogData](){ return tLogData->rawPersistentQueue->getStorageBytes().used; });
		specialCounter(cc, "queueDiskBytesFree", [tLogData](){ return tLogData->rawPersistentQueue->getStorageBytes().free; });
		specialCounter(cc, "queueDiskBytesAvailable", [tLogData](){ return tLogData->rawPersistentQueue->getStorageBytes().available; });
		specialCounter(cc, "queueDiskBytesTotal", [tLogData](){ return tLogData->rawPersistentQueue->getStorageBytes().total; });
	}

	~LogData() {
		tLogData->bytesDurable += bytesInput.getValue() - bytesDurable.getValue();
		TraceEvent("TLogBytesWhenRemoved", logId).detail("sharedBytesInput", tLogData->bytesInput).detail("sharedBytesDurable", tLogData->bytesDurable).detail("localBytesInput", bytesInput.getValue()).detail("localBytesDurable", bytesDurable.getValue());

		ASSERT(tLogData->bytesDurable <= tLogData->bytesInput);
		endRole(logId, "TLog", "Error", true);

		if(!tLogData->terminated) {
			Key logIdKey = BinaryWriter::toValue(logId,Unversioned());
			tLogData->persistentData->clear( singleKeyRange(logIdKey.withPrefix(persistCurrentVersionKeys.begin)) );
			tLogData->persistentData->clear( singleKeyRange(logIdKey.withPrefix(persistUnrecoveredBeforeVersionKeys.begin)) );
			tLogData->persistentData->clear( singleKeyRange(logIdKey.withPrefix(persistRecoveryCountKeys.begin)) );
			Key msgKey = logIdKey.withPrefix(persistTagMessagesKeys.begin);
			tLogData->persistentData->clear( KeyRangeRef( msgKey, strinc(msgKey) ) );
			Key poppedKey = logIdKey.withPrefix(persistTagPoppedKeys.begin);
			tLogData->persistentData->clear( KeyRangeRef( poppedKey, strinc(poppedKey) ) );
		}
	}

	LogEpoch epoch() const { return recoveryCount; }
};

ACTOR Future<Void> tLogLock( TLogData* self, ReplyPromise< TLogLockResult > reply, Reference<LogData> logData ) {
	state Version stopVersion = logData->version.get();

	TEST(true); // TLog stopped by recovering master
	TEST( logData->stopped );
	TEST( !logData->stopped );

	TraceEvent("TLogStop", logData->logId).detail("Ver", stopVersion).detail("isStopped", logData->stopped).detail("queueCommitted", logData->queueCommittedVersion.get());

	logData->stopped = true;
	if(!logData->recoveryComplete.isSet()) {
		logData->recoveryComplete.sendError(end_of_stream());
	}

	// Lock once the current version has been committed
	Void _ = wait( logData->queueCommittedVersion.whenAtLeast( stopVersion ) );

	ASSERT(stopVersion == logData->version.get());

	TLogLockResult result;
	result.end = stopVersion;
	result.knownCommittedVersion = logData->knownCommittedVersion;
	for( auto & tag : logData->tag_data )
		result.tags.push_back( tag.key );

	TraceEvent("TLogStop2", self->dbgid).detail("logId", logData->logId).detail("Ver", stopVersion).detail("isStopped", logData->stopped).detail("queueCommitted", logData->queueCommittedVersion.get()).detail("tags", describe(result.tags));


	reply.send( result );
	return Void();
}

void updatePersistentPopped( TLogData* self, Reference<LogData> logData, Tag tag, LogData::TagData& data ) {
	if (!data.popped_recently) return;
	self->persistentData->set(KeyValueRef( persistTagPoppedKey(logData->logId, tag), persistTagPoppedValue(data.popped) ));
	data.popped_recently = false;

	if (data.nothing_persistent) return;

	self->persistentData->clear( KeyRangeRef(
		persistTagMessagesKey( logData->logId, tag, Version(0) ),
		persistTagMessagesKey( logData->logId, tag, data.popped ) ) );
	if (data.popped > logData->persistentDataVersion)
		data.nothing_persistent = true;
}

ACTOR Future<Void> updatePersistentData( TLogData* self, Reference<LogData> logData, Version newPersistentDataVersion ) {
	// PERSIST: Changes self->persistentDataVersion and writes and commits the relevant changes
	ASSERT( newPersistentDataVersion <= logData->version.get() );
	ASSERT( newPersistentDataVersion <= logData->queueCommittedVersion.get() );
	ASSERT( newPersistentDataVersion > logData->persistentDataVersion );
	ASSERT( logData->persistentDataVersion == logData->persistentDataDurableVersion );

	//TraceEvent("updatePersistentData", self->dbgid).detail("seq", newPersistentDataSeq);

	state bool anyData = false;
	state Map<Tag, LogData::TagData>::iterator tag;
	// For all existing tags
	for(tag = logData->tag_data.begin(); tag != logData->tag_data.end(); ++tag) {
		state Version currentVersion = 0;
		// Clear recently popped versions from persistentData if necessary
		updatePersistentPopped( self, logData, tag->key, tag->value );
		// Transfer unpopped messages with version numbers less than newPersistentDataVersion to persistentData
		state std::deque<std::pair<Version, LengthPrefixedStringRef>>::iterator msg = tag->value.version_messages.begin();
		while(msg != tag->value.version_messages.end() && msg->first <= newPersistentDataVersion) {
			currentVersion = msg->first;
			anyData = true;
			tag->value.nothing_persistent = false;
			BinaryWriter wr( Unversioned() );

			for(; msg != tag->value.version_messages.end() && msg->first == currentVersion; ++msg)
				wr << msg->second.toStringRef();

			self->persistentData->set( KeyValueRef( persistTagMessagesKey( logData->logId, tag->key, currentVersion ), wr.toStringRef() ) );

			Future<Void> f = yield(TaskUpdateStorage);
			if(!f.isReady()) {
				Void _ = wait(f);
				msg = std::upper_bound(tag->value.version_messages.begin(), tag->value.version_messages.end(), std::make_pair(currentVersion, LengthPrefixedStringRef()), CompareFirst<std::pair<Version, LengthPrefixedStringRef>>());
			}
		}

		Void _ = wait(yield(TaskUpdateStorage));
	}

	self->persistentData->set( KeyValueRef( BinaryWriter::toValue(logData->logId,Unversioned()).withPrefix(persistCurrentVersionKeys.begin), BinaryWriter::toValue(newPersistentDataVersion, Unversioned()) ) );
	logData->persistentDataVersion = newPersistentDataVersion;

	Void _ = wait( self->persistentData->commit() ); // SOMEDAY: This seems to be running pretty often, should we slow it down???
	Void _ = wait( delay(0, TaskUpdateStorage) );

	// Now that the changes we made to persistentData are durable, erase the data we moved from memory and the queue, increase bytesDurable accordingly, and update persistentDataDurableVersion.

	TEST(anyData);  // TLog moved data to persistentData
	logData->persistentDataDurableVersion = newPersistentDataVersion;

	for(tag = logData->tag_data.begin(); tag != logData->tag_data.end(); ++tag) {
		Void _ = wait(tag->value.eraseMessagesBefore( newPersistentDataVersion+1, &self->bytesDurable, logData, TaskUpdateStorage ));
		Void _ = wait(yield(TaskUpdateStorage));
	}

	logData->version_sizes.erase(logData->version_sizes.begin(), logData->version_sizes.lower_bound(logData->persistentDataDurableVersion));

	Void _ = wait(yield(TaskUpdateStorage));

	while(!logData->messageBlocks.empty() && logData->messageBlocks.front().first <= newPersistentDataVersion) {
		int64_t bytesErased = int64_t(logData->messageBlocks.front().second.size()) * SERVER_KNOBS->TLOG_MESSAGE_BLOCK_OVERHEAD_FACTOR;
		logData->bytesDurable += bytesErased;
		self->bytesDurable += bytesErased;
		logData->messageBlocks.pop_front();
		Void _ = wait(yield(TaskUpdateStorage));
	}

	if(logData->bytesDurable.getValue() > logData->bytesInput.getValue() || self->bytesDurable > self->bytesInput) {
		TraceEvent(SevError, "BytesDurableTooLarge", logData->logId).detail("sharedBytesInput", self->bytesInput).detail("sharedBytesDurable", self->bytesDurable).detail("localBytesInput", logData->bytesInput.getValue()).detail("localBytesDurable", logData->bytesDurable.getValue());
	}

	ASSERT(logData->bytesDurable.getValue() <= logData->bytesInput.getValue());
	ASSERT(self->bytesDurable <= self->bytesInput);

	if( self->queueCommitEnd.get() > 0 )
		self->persistentQueue->pop( newPersistentDataVersion+1 ); // SOMEDAY: this can cause a slow task (~0.5ms), presumably from erasing too many versions. Should we limit the number of versions cleared at a time?

	return Void();
}

// This function (and updatePersistentData, which is called by this function) run at a low priority and can soak up all CPU resources.
// For this reason, they employ aggressive use of yields to avoid causing slow tasks that could introduce latencies for more important
// work (e.g. commits).
ACTOR Future<Void> updateStorage( TLogData* self ) {
	while(self->queueOrder.size() && !self->id_data.count(self->queueOrder.front())) {
		self->queueOrder.pop_front();
	}

	if(!self->queueOrder.size()) {
		Void _ = wait( delay(BUGGIFY ? SERVER_KNOBS->BUGGIFY_TLOG_STORAGE_MIN_UPDATE_INTERVAL : SERVER_KNOBS->TLOG_STORAGE_MIN_UPDATE_INTERVAL, TaskUpdateStorage) );
		return Void();
	}

	state Reference<LogData> logData = self->id_data[self->queueOrder.front()];
	state Version prevVersion = 0;
	state Version nextVersion = 0;
	state int totalSize = 0;

	if(logData->stopped) {
		if (self->bytesInput - self->bytesDurable >= SERVER_KNOBS->TLOG_SPILL_THRESHOLD) {
			while(logData->persistentDataDurableVersion != logData->version.get()) {
				std::vector<std::pair<std::deque<std::pair<Version, LengthPrefixedStringRef>>::iterator, std::deque<std::pair<Version, LengthPrefixedStringRef>>::iterator>> iters;
				for(auto tag = logData->tag_data.begin(); tag != logData->tag_data.end(); ++tag)
					iters.push_back(std::make_pair(tag->value.version_messages.begin(), tag->value.version_messages.end()));

				nextVersion = 0;
				while( totalSize < SERVER_KNOBS->UPDATE_STORAGE_BYTE_LIMIT || nextVersion <= logData->persistentDataVersion ) {
					nextVersion = logData->version.get();
					for( auto &it : iters )
						if(it.first != it.second)
							nextVersion = std::min( nextVersion, it.first->first + 1 );

					if(nextVersion == logData->version.get())
						break;

					for( auto &it : iters ) {
						while (it.first != it.second && it.first->first < nextVersion) {
							totalSize += it.first->second.expectedSize();
							++it.first;
						}
					}
				}

				Void _ = wait( logData->queueCommittedVersion.whenAtLeast( nextVersion ) );
				Void _ = wait( delay(0, TaskUpdateStorage) );

				//TraceEvent("TlogUpdatePersist", self->dbgid).detail("logId", logData->logId).detail("nextVersion", nextVersion).detail("version", logData->version.get()).detail("persistentDataDurableVer", logData->persistentDataDurableVersion).detail("queueCommitVer", logData->queueCommittedVersion.get()).detail("persistDataVer", logData->persistentDataVersion);
				if (nextVersion > logData->persistentDataVersion) {
					self->updatePersist = updatePersistentData(self, logData, nextVersion);
					Void _ = wait( self->updatePersist );
				} else {
					Void _ = wait( delay(BUGGIFY ? SERVER_KNOBS->BUGGIFY_TLOG_STORAGE_MIN_UPDATE_INTERVAL : SERVER_KNOBS->TLOG_STORAGE_MIN_UPDATE_INTERVAL, TaskUpdateStorage) );
				}

				if( logData->removed.isReady() ) {
					break;
				}
			}

			if(logData->persistentDataDurableVersion == logData->version.get()) {
				self->queueOrder.pop_front();
			}
			Void _ = wait( delay(0.0, TaskUpdateStorage) );
		} else {
			Void _ = wait( delay(BUGGIFY ? SERVER_KNOBS->BUGGIFY_TLOG_STORAGE_MIN_UPDATE_INTERVAL : SERVER_KNOBS->TLOG_STORAGE_MIN_UPDATE_INTERVAL, TaskUpdateStorage) );
		}
	}
	else if(logData->initialized) {
		ASSERT(self->queueOrder.size() == 1);
		state Map<Version, std::pair<int, int>>::iterator sizeItr = logData->version_sizes.begin();
		while( totalSize < SERVER_KNOBS->UPDATE_STORAGE_BYTE_LIMIT && sizeItr != logData->version_sizes.end()
				&& (logData->bytesInput.getValue() - logData->bytesDurable.getValue() - totalSize >= SERVER_KNOBS->TLOG_SPILL_THRESHOLD || sizeItr->value.first == 0) )
		{
			Void _ = wait( yield(TaskUpdateStorage) );

			++sizeItr;
			nextVersion = sizeItr == logData->version_sizes.end() ? logData->version.get() : sizeItr->key;

			state Map<Tag, LogData::TagData>::iterator tag;
			for(tag = logData->tag_data.begin(); tag != logData->tag_data.end(); ++tag) {
				auto it = std::lower_bound(tag->value.version_messages.begin(), tag->value.version_messages.end(), std::make_pair(prevVersion, LengthPrefixedStringRef()), CompareFirst<std::pair<Version, LengthPrefixedStringRef>>());
				for(; it != tag->value.version_messages.end() && it->first < nextVersion; ++it) {
					totalSize += it->second.expectedSize();
				}

				Void _ = wait(yield(TaskUpdateStorage));
			}

			prevVersion = nextVersion;
		}

		nextVersion = std::max<Version>(nextVersion, logData->persistentDataVersion);

		//TraceEvent("UpdateStorageVer", logData->logId).detail("nextVersion", nextVersion).detail("persistentDataVersion", logData->persistentDataVersion).detail("totalSize", totalSize);

		Void _ = wait( logData->queueCommittedVersion.whenAtLeast( nextVersion ) );
		Void _ = wait( delay(0, TaskUpdateStorage) );

		if (nextVersion > logData->persistentDataVersion) {
			self->updatePersist = updatePersistentData(self, logData, nextVersion);
			Void _ = wait( self->updatePersist );
		}

		if( totalSize < SERVER_KNOBS->UPDATE_STORAGE_BYTE_LIMIT ) {
			Void _ = wait( delay(BUGGIFY ? SERVER_KNOBS->BUGGIFY_TLOG_STORAGE_MIN_UPDATE_INTERVAL : SERVER_KNOBS->TLOG_STORAGE_MIN_UPDATE_INTERVAL, TaskUpdateStorage) );
		}
		else {
			//recovery wants to commit to persistant data when updatePersistentData is not active, this delay ensures that immediately after
			//updatePersist returns another one has not been started yet.
			Void _ = wait( delay(0.0, TaskUpdateStorage) );
		}
	} else {
		Void _ = wait( delay(BUGGIFY ? SERVER_KNOBS->BUGGIFY_TLOG_STORAGE_MIN_UPDATE_INTERVAL : SERVER_KNOBS->TLOG_STORAGE_MIN_UPDATE_INTERVAL, TaskUpdateStorage) );
	}
	return Void();
}

ACTOR Future<Void> updateStorageLoop( TLogData* self ) {
	Void _ = wait(delay(0, TaskUpdateStorage));

	loop {
		Void _ = wait( updateStorage(self) );
	}
}

void commitMessages( Reference<LogData> self, Version version, Arena arena, StringRef messages, VectorRef< TagMessagesRef > tags, int64_t& bytesInput) {
	// SOMEDAY: This method of copying messages is reasonably memory efficient, but it's still a lot of bytes copied.  Find a
	// way to do the memory allocation right as we receive the messages in the network layer.

	int64_t addedBytes = 0;
	int64_t expectedBytes = 0;

	if(!messages.size()) {
		return;
	}

	StringRef messages1;  // the first block of messages, if they aren't all stored contiguously.  otherwise empty

	// Grab the last block in the blocks list so we can share its arena
	// We pop all of the elements of it to create a "fresh" vector that starts at the end of the previous vector
	Standalone<VectorRef<uint8_t>> block;
	if(self->messageBlocks.empty()) {
		block = Standalone<VectorRef<uint8_t>>();
		block.reserve(block.arena(), std::max<int64_t>(SERVER_KNOBS->TLOG_MESSAGE_BLOCK_BYTES, messages.size()));
	}
	else {
		block = self->messageBlocks.back().second;
	}

	block.pop_front(block.size());

	// If the current batch of messages doesn't fit entirely in the remainder of the last block in the list
	if(messages.size() + block.size() > block.capacity()) {
		// Find how many messages will fit
		LengthPrefixedStringRef r((uint32_t*)messages.begin());
		uint8_t const* end = messages.begin() + block.capacity() - block.size();
		while(r.toStringRef().end() <= end) {
			r = LengthPrefixedStringRef( (uint32_t*)r.toStringRef().end() );
		}

		// Fill up the rest of this block
		int bytes = (uint8_t*)r.getLengthPtr()-messages.begin();
		if (bytes) {
			TEST(true); // Splitting commit messages across multiple blocks
			messages1 = StringRef(block.end(), bytes);
			block.append(block.arena(), messages.begin(), bytes);
			self->messageBlocks.push_back( std::make_pair(version, block) );
			addedBytes += int64_t(block.size()) * SERVER_KNOBS->TLOG_MESSAGE_BLOCK_OVERHEAD_FACTOR;
			messages = messages.substr(bytes);
		}

		// Make a new block
		block = Standalone<VectorRef<uint8_t>>();
		block.reserve(block.arena(), std::max<int64_t>(SERVER_KNOBS->TLOG_MESSAGE_BLOCK_BYTES, messages.size()));
	}

	// Copy messages into block
	ASSERT(messages.size() <= block.capacity() - block.size());
	block.append(block.arena(), messages.begin(), messages.size());
	self->messageBlocks.push_back( std::make_pair(version, block) );
	addedBytes += int64_t(block.size()) * SERVER_KNOBS->TLOG_MESSAGE_BLOCK_OVERHEAD_FACTOR;
	messages = StringRef(block.end()-messages.size(), messages.size());

	for(auto tag = tags.begin(); tag != tags.end(); ++tag) {
		int64_t tagMessages = 0;

		auto tsm = self->tag_data.find(tag->tag);
		if (tsm == self->tag_data.end()) {
			tsm = self->tag_data.insert( mapPair(std::move(Tag(tag->tag)), LogData::TagData(Version(0), true, true, tag->tag) ), false );
		}

		if (version >= tsm->value.popped) {
			for(int m = 0; m < tag->messageOffsets.size(); ++m) {
				int offs = tag->messageOffsets[m];
				uint8_t const* p = offs < messages1.size() ? messages1.begin() + offs : messages.begin() + offs - messages1.size();
				tsm->value.version_messages.push_back(std::make_pair(version, LengthPrefixedStringRef((uint32_t*)p)));
				if(tsm->value.version_messages.back().second.expectedSize() > SERVER_KNOBS->MAX_MESSAGE_SIZE) {
					TraceEvent(SevWarnAlways, "LargeMessage").detail("Size", tsm->value.version_messages.back().second.expectedSize());
				}
				if (tag->tag != txsTag)
					expectedBytes += tsm->value.version_messages.back().second.expectedSize();

				++tagMessages;
			}
		}

		// The factor of VERSION_MESSAGES_OVERHEAD is intended to be an overestimate of the actual memory used to store this data in a std::deque.
		// In practice, this number is probably something like 528/512 ~= 1.03, but this could vary based on the implementation.
		// There will also be a fixed overhead per std::deque, but its size should be trivial relative to the size of the TLog
		// queue and can be thought of as increasing the capacity of the queue slightly.
		addedBytes += (tagMessages * sizeof(std::pair<Version, LengthPrefixedStringRef>) * SERVER_KNOBS->VERSION_MESSAGES_OVERHEAD_FACTOR_1024THS) >> 10;
	}

	self->version_sizes[version] = make_pair(expectedBytes, expectedBytes);
	self->bytesInput += addedBytes;
	bytesInput += addedBytes;

	//TraceEvent("TLogPushed", self->dbgid).detail("Bytes", addedBytes).detail("MessageBytes", messages.size()).detail("Tags", tags.size()).detail("expectedBytes", expectedBytes).detail("mCount", mCount).detail("tCount", tCount);
}

Version poppedVersion( Reference<LogData> self, Tag tag) {
	auto mapIt = self->tag_data.find(tag);
	if (mapIt == self->tag_data.end())
		return Version(0);
	return mapIt->value.popped;
}

std::deque<std::pair<Version, LengthPrefixedStringRef>> & get_version_messages( Reference<LogData> self, Tag tag ) {
	auto mapIt = self->tag_data.find(tag);
	if (mapIt == self->tag_data.end()) {
		static std::deque<std::pair<Version, LengthPrefixedStringRef>> empty;
		return empty;
	}
	return mapIt->value.version_messages;
};

ACTOR Future<Void> tLogPop( TLogData* self, TLogPopRequest req, Reference<LogData> logData ) {
	auto ti = logData->tag_data.find(req.tag);
	if (ti == logData->tag_data.end()) {
		ti = logData->tag_data.insert( mapPair(std::move(Tag(req.tag)), LogData::TagData(req.to, true, true, req.tag)) );
	} else if (req.to > ti->value.popped) {
		ti->value.popped = req.to;
		ti->value.popped_recently = true;
		//if (to.epoch == self->epoch())
		if ( req.to > logData->persistentDataDurableVersion )
			Void _ = wait(ti->value.eraseMessagesBefore( req.to, &self->bytesDurable, logData, TaskTLogPop ));
		//TraceEvent("TLogPop", self->dbgid).detail("Tag", req.tag).detail("To", req.to);
	}

	req.reply.send(Void());
	return Void();
}

void peekMessagesFromMemory( Reference<LogData> self, TLogPeekRequest const& req, BinaryWriter& messages, Version& endVersion ) {
	ASSERT( !messages.getLength() );

	auto& deque = get_version_messages(self, req.tag);
	//TraceEvent("tLogPeekMem", self->dbgid).detail("Tag", printable(req.tag1)).detail("pDS", self->persistentDataSequence).detail("pDDS", self->persistentDataDurableSequence).detail("Oldest", map1.empty() ? 0 : map1.begin()->key ).detail("OldestMsgCount", map1.empty() ? 0 : map1.begin()->value.size());

	Version begin = std::max( req.begin, self->persistentDataDurableVersion+1 );
	auto it = std::lower_bound(deque.begin(), deque.end(), std::make_pair(begin, LengthPrefixedStringRef()), CompareFirst<std::pair<Version, LengthPrefixedStringRef>>());

	Version currentVersion = -1;
	for(; it != deque.end(); ++it) {
		if(it->first != currentVersion) {
			if (messages.getLength() >= SERVER_KNOBS->DESIRED_TOTAL_BYTES) {
				endVersion = it->first;
				//TraceEvent("tLogPeekMessagesReached2", self->dbgid);
				break;
			}

			currentVersion = it->first;
			messages << int32_t(-1) << currentVersion;
		}

		messages << it->second.toStringRef();
	}
}

ACTOR Future<Void> tLogPeekMessages( TLogData* self, TLogPeekRequest req, Reference<LogData> logData ) {
	state BinaryWriter messages(Unversioned());
	state BinaryWriter messages2(Unversioned());
	state int sequence = -1;
	state UID peekId;

	if(req.sequence.present()) {
		try {
			peekId = req.sequence.get().first;
			sequence = req.sequence.get().second;
			if(sequence > 0) {
				auto& trackerData = self->peekTracker[peekId];
				trackerData.lastUpdate = now();
				Version ver = wait(trackerData.sequence_version[sequence].getFuture());
				req.begin = ver;
				Void _ = wait(yield());
			}
		} catch( Error &e ) {
			if(e.code() == error_code_timed_out) {
				req.reply.sendError(timed_out());
				return Void();
			} else {
				throw;
			}
		}
	}

	if( req.begin < logData->unrecoveredBefore ) {
		try {
			Void _ = wait( logData->recoveryComplete.getFuture() );
		} catch( Error &e ) {
			if( e.code() == error_code_end_of_stream ) {
				if( req.returnIfBlocked ) {
					req.reply.sendError(e);
				} else {
					req.reply.send(Never());
				}
				return Void();
			} else {
				throw;
			}
		}
	}

	if( req.returnIfBlocked && logData->version.get() < req.begin ) {
		req.reply.sendError(end_of_stream());
		return Void();
	}

	//TraceEvent("tLogPeekMessages0", self->dbgid).detail("reqBeginEpoch", req.begin.epoch).detail("reqBeginSeq", req.begin.sequence).detail("epoch", self->epoch()).detail("persistentDataSeq", self->persistentDataSequence).detail("Tag1", printable(req.tag1)).detail("Tag2", printable(req.tag2));
	// Wait until we have something to return that the caller doesn't already have
	if( logData->version.get() < req.begin ) {
		Void _ = wait( logData->version.whenAtLeast( req.begin ) );
		Void _ = wait( delay(SERVER_KNOBS->TLOG_PEEK_DELAY, g_network->getCurrentTask()) );
	}

	Version poppedVer = poppedVersion(logData, req.tag);
	if(poppedVer > req.begin) {
		TLogPeekReply rep;
		rep.maxKnownVersion = logData->version.get();
		rep.popped = poppedVer;
		rep.end = poppedVer;

		if(req.sequence.present()) {
			auto& trackerData = self->peekTracker[peekId];
			trackerData.lastUpdate = now();
			auto& sequenceData = trackerData.sequence_version[sequence+1];
			if(sequenceData.isSet()) {
				if(sequenceData.getFuture().get() != rep.end) {
					TEST(true); //tlog peek second attempt ended at a different version
					req.reply.sendError(timed_out());
					return Void();
				}
			} else {
				sequenceData.send(rep.end);
			}
		}

		req.reply.send( rep );
		return Void();
	}

	state Version endVersion = logData->version.get() + 1;

	//grab messages from disk
	//TraceEvent("tLogPeekMessages", self->dbgid).detail("reqBeginEpoch", req.begin.epoch).detail("reqBeginSeq", req.begin.sequence).detail("epoch", self->epoch()).detail("persistentDataSeq", self->persistentDataSequence).detail("Tag1", printable(req.tag1)).detail("Tag2", printable(req.tag2));
	if( req.begin <= logData->persistentDataDurableVersion ) {
		// Just in case the durable version changes while we are waiting for the read, we grab this data from memory.  We may or may not actually send it depending on
		// whether we get enough data from disk.
		// SOMEDAY: Only do this if an initial attempt to read from disk results in insufficient data and the required data is no longer in memory
		// SOMEDAY: Should we only send part of the messages we collected, to actually limit the size of the result?

		peekMessagesFromMemory( logData, req, messages2, endVersion );

		Standalone<VectorRef<KeyValueRef>> kvs = wait(
			self->persistentData->readRange(KeyRangeRef(
				persistTagMessagesKey(logData->logId, req.tag, req.begin),
				persistTagMessagesKey(logData->logId, req.tag, logData->persistentDataDurableVersion + 1)), SERVER_KNOBS->DESIRED_TOTAL_BYTES, SERVER_KNOBS->DESIRED_TOTAL_BYTES));

		//TraceEvent("TLogPeekResults", self->dbgid).detail("ForAddress", req.reply.getEndpoint().address).detail("Tag1Results", s1).detail("Tag2Results", s2).detail("Tag1ResultsLim", kv1.size()).detail("Tag2ResultsLim", kv2.size()).detail("Tag1ResultsLast", kv1.size() ? printable(kv1[0].key) : "").detail("Tag2ResultsLast", kv2.size() ? printable(kv2[0].key) : "").detail("Limited", limited).detail("NextEpoch", next_pos.epoch).detail("NextSeq", next_pos.sequence).detail("NowEpoch", self->epoch()).detail("NowSeq", self->sequence.getNextSequence());

		for (auto &kv : kvs) {
			auto ver = decodeTagMessagesKey(kv.key);
			messages << int32_t(-1) << ver;
			messages.serializeBytes(kv.value);
		}

		if (kvs.expectedSize() >= SERVER_KNOBS->DESIRED_TOTAL_BYTES)
			endVersion = decodeTagMessagesKey(kvs.end()[-1].key) + 1;
		else
			messages.serializeBytes( messages2.toStringRef() );
	} else {
		peekMessagesFromMemory( logData, req, messages, endVersion );
		//TraceEvent("TLogPeekResults", self->dbgid).detail("ForAddress", req.reply.getEndpoint().address).detail("MessageBytes", messages.getLength()).detail("NextEpoch", next_pos.epoch).detail("NextSeq", next_pos.sequence).detail("NowSeq", self->sequence.getNextSequence());
	}

	TLogPeekReply reply;
	reply.maxKnownVersion = logData->version.get();
	reply.messages = messages.toStringRef();
	reply.end = endVersion;

	//TraceEvent("TlogPeek", self->dbgid).detail("logId", logData->logId).detail("endVer", reply.end).detail("msgBytes", reply.messages.expectedSize()).detail("ForAddress", req.reply.getEndpoint().address);

	if(req.sequence.present()) {
		auto& trackerData = self->peekTracker[peekId];
		trackerData.lastUpdate = now();
		auto& sequenceData = trackerData.sequence_version[sequence+1];
		if(sequenceData.isSet()) {
			if(sequenceData.getFuture().get() != reply.end) {
				TEST(true); //tlog peek second attempt ended at a different version
				req.reply.sendError(timed_out());
				return Void();
			}
		} else {
			sequenceData.send(reply.end);
		}
	}

	req.reply.send( reply );
	return Void();
}

ACTOR Future<Void> doQueueCommit( TLogData* self, Reference<LogData> logData ) {
	state Version ver = logData->version.get();
	state Version commitNumber = self->queueCommitBegin+1;
	self->queueCommitBegin = commitNumber;
	logData->queueCommittingVersion = ver;

	Future<Void> c = self->persistentQueue->commit();
	self->diskQueueCommitBytes = 0;
	self->largeDiskQueueCommitBytes.set(false);

	Void _ = wait(c);
	Void _ = wait(self->queueCommitEnd.whenAtLeast(commitNumber-1));

	//Calling check_yield instead of yield to avoid a destruction ordering problem in simulation
	if(g_network->check_yield(g_network->getCurrentTask())) {
		Void _ = wait(delay(0, g_network->getCurrentTask()));
	}

	ASSERT( ver > logData->queueCommittedVersion.get() );

	logData->queueCommittedVersion.set(ver);
	self->queueCommitEnd.set(commitNumber);

	if(logData->remoteTag.present() && logData->logSystem->get())
		logData->logSystem->get()->pop(ver, logData->remoteTag.get());

	TraceEvent("TLogCommitDurable", self->dbgid).detail("Version", ver);

	return Void();
}

ACTOR Future<Void> commitQueue( TLogData* self ) {
	state Reference<LogData> logData;

	loop {
		bool foundCount = 0;
		for(auto it : self->id_data) {
			if(!it.second->stopped) {
				 logData = it.second;
				 foundCount++;
			}
		}

		ASSERT(foundCount < 2);
		if(!foundCount) {
			Void _ = wait( self->newLogData.onTrigger() );
			continue;
		}

		TraceEvent("commitQueueNewLog", self->dbgid).detail("logId", logData->logId).detail("version", logData->version.get()).detail("committing", logData->queueCommittingVersion).detail("commmitted", logData->queueCommittedVersion.get());

		loop {
			if(logData->stopped && logData->version.get() == std::max(logData->queueCommittingVersion, logData->queueCommittedVersion.get())) {
				Void _ = wait( logData->queueCommittedVersion.whenAtLeast(logData->version.get() ) );
				break;
			}

			choose {
				when(Void _ = wait( logData->version.whenAtLeast( std::max(logData->queueCommittingVersion, logData->queueCommittedVersion.get()) + 1 ) ) ) {
					while( self->queueCommitBegin != self->queueCommitEnd.get() && !self->largeDiskQueueCommitBytes.get() ) {
						Void _ = wait( self->queueCommitEnd.whenAtLeast(self->queueCommitBegin) || self->largeDiskQueueCommitBytes.onChange() );
					}
					self->sharedActors.send(doQueueCommit(self, logData));
				}
				when(Void _ = wait(self->newLogData.onTrigger())) {}
			}
		}
	}
}

ACTOR Future<Void> tLogCommit(
		TLogData* self,
		TLogCommitRequest req,
		Reference<LogData> logData,
		PromiseStream<Void> warningCollectorInput ) {
	state Optional<UID> tlogDebugID;
	if(req.debugID.present())
	{
		tlogDebugID = g_nondeterministic_random->randomUniqueID();
		g_traceBatch.addAttach("CommitAttachID", req.debugID.get().first(), tlogDebugID.get().first());
		g_traceBatch.addEvent("CommitDebug", tlogDebugID.get().first(), "TLog.tLogCommit.BeforeWaitForVersion");
	}

	logData->knownCommittedVersion = std::max(logData->knownCommittedVersion, req.knownCommittedVersion);

	Void _ = wait( logData->version.whenAtLeast( req.prevVersion ) );

	//Calling check_yield instead of yield to avoid a destruction ordering problem in simulation
	if(g_network->check_yield(g_network->getCurrentTask())) {
		Void _ = wait(delay(0, g_network->getCurrentTask()));
	}

	if(logData->stopped) {
		req.reply.sendError( tlog_stopped() );
		return Void();
	}

	if (logData->version.get() == req.prevVersion) {  // Not a duplicate (check relies on no waiting between here and self->version.set() below!)
		if(req.debugID.present())
			g_traceBatch.addEvent("CommitDebug", tlogDebugID.get().first(), "TLog.tLogCommit.Before");

		TraceEvent("TLogCommit", logData->logId).detail("Version", req.version);
		commitMessages(logData, req.version, req.arena, req.messages, req.tags, self->bytesInput);

		// Log the changes to the persistent queue, to be committed by commitQueue()
		TLogQueueEntryRef qe;
		qe.version = req.version;
		qe.knownCommittedVersion = req.knownCommittedVersion;
		qe.messages = req.messages;
		qe.tags = req.tags;
		qe.id = logData->logId;
		self->persistentQueue->push( qe );

		self->diskQueueCommitBytes += qe.expectedSize();
		if( self->diskQueueCommitBytes > SERVER_KNOBS->MAX_QUEUE_COMMIT_BYTES ) {
			self->largeDiskQueueCommitBytes.set(true);
		}

		// Notifies the commitQueue actor to commit persistentQueue, and also unblocks tLogPeekMessages actors
		self->prevVersion = logData->version.get();
		logData->version.set( req.version );

		if(req.debugID.present())
			g_traceBatch.addEvent("CommitDebug", tlogDebugID.get().first(), "TLog.tLogCommit.AfterTLogCommit");
	}
	// Send replies only once all prior messages have been received and committed.
	Void _ = wait( timeoutWarning( logData->queueCommittedVersion.whenAtLeast( req.version ), 0.1, warningCollectorInput ) );

	if(req.debugID.present())
		g_traceBatch.addEvent("CommitDebug", tlogDebugID.get().first(), "TLog.tLogCommit.After");

	req.reply.send( Void() );
	return Void();
}

ACTOR Future<Void> initPersistentState( TLogData* self, Reference<LogData> logData, Version unrecoveredBefore ) {
	// PERSIST: Initial setup of persistentData for a brand new tLog for a new database
	IKeyValueStore *storage = self->persistentData;
	storage->set( persistFormat );
	storage->set( KeyValueRef( BinaryWriter::toValue(logData->logId,Unversioned()).withPrefix(persistCurrentVersionKeys.begin), BinaryWriter::toValue(logData->version.get(), Unversioned()) ) );
	storage->set( KeyValueRef( BinaryWriter::toValue(logData->logId,Unversioned()).withPrefix(persistUnrecoveredBeforeVersionKeys.begin), BinaryWriter::toValue(unrecoveredBefore, Unversioned()) ) );
	storage->set( KeyValueRef( BinaryWriter::toValue(logData->logId,Unversioned()).withPrefix(persistRecoveryCountKeys.begin), BinaryWriter::toValue(logData->recoveryCount, Unversioned()) ) );

	TraceEvent("TLogInitCommit", logData->logId);
	Void _ = wait( self->updatePersist );
	Void _ = wait( self->persistentData->commit() );
	return Void();
}

ACTOR Future<Void> rejoinMasters( TLogData* self, TLogInterface tli, DBRecoveryCount recoveryCount, Future<Void> registerWithMaster, bool isRemote ) {
	state UID lastMasterID(0,0);
	loop {
		auto const& inf = self->dbInfo->get();
		bool isDisplaced = !std::count( inf.priorCommittedLogServers.begin(), inf.priorCommittedLogServers.end(), tli.id() );
		if(!isRemote) {
			isDisplaced = isDisplaced && inf.recoveryCount >= recoveryCount && inf.recoveryState != 0;
		} else {
			isDisplaced = isDisplaced && ( ( inf.recoveryCount > recoveryCount && inf.recoveryState != 0 ) || ( inf.recoveryCount == recoveryCount && inf.recoveryState == 7 ) );
		}
		if(isDisplaced) {
			for(auto& log : inf.logSystemConfig.tLogs) {
				 if( std::count( log.tLogs.begin(), log.tLogs.end(), tli.id() ) ) {
					isDisplaced = false;
					break;
				 }
			}
		}
		if(isDisplaced) {
			for(auto& old : inf.logSystemConfig.oldTLogs) {
				for(auto& log : old.tLogs) {
					 if( std::count( log.tLogs.begin(), log.tLogs.end(), tli.id() ) ) {
						isDisplaced = false;
						break;
					 }
				}
			}
		}
		if ( isDisplaced )
		{
			TraceEvent("TLogDisplaced", tli.id()).detail("Reason", "DBInfoDoesNotContain").detail("recoveryCount", recoveryCount).detail("infRecoveryCount", inf.recoveryCount).detail("recoveryState", inf.recoveryState)
				.detail("logSysConf", describe(inf.logSystemConfig.tLogs)).detail("priorLogs", describe(inf.priorCommittedLogServers)).detail("oldLogGens", inf.logSystemConfig.oldTLogs.size());
			if (BUGGIFY) Void _ = wait( delay( SERVER_KNOBS->BUGGIFY_WORKER_REMOVED_MAX_LAG * g_random->random01() ) );
			throw worker_removed();
		}

		if( registerWithMaster.isReady() ) {
			if ( self->dbInfo->get().master.id() != lastMasterID) {
				// The TLogRejoinRequest is needed to establish communications with a new master, which doesn't have our TLogInterface
				TLogRejoinRequest req(tli);
				TraceEvent("TLogRejoining", self->dbgid).detail("Master", self->dbInfo->get().master.id());
				choose {
					when ( bool success = wait( brokenPromiseToNever( self->dbInfo->get().master.tlogRejoin.getReply( req ) ) ) ) {
						if (success)
							lastMasterID = self->dbInfo->get().master.id();
					}
					when ( Void _ = wait( self->dbInfo->onChange() ) ) { }
				}
			} else {
				Void _ = wait( self->dbInfo->onChange() );
			}
		} else {
			Void _ = wait( registerWithMaster || self->dbInfo->onChange() );
		}
	}
}

ACTOR Future<Void> respondToRecovered( TLogInterface tli, Promise<Void> recoveryComplete, Future<Void> recovery ) {
	state bool finishedRecovery = true;
	try {
		Void _ = wait( recoveryComplete.getFuture() || recovery );
	} catch( Error &e ) {
		if(e.code() != error_code_end_of_stream) {
			throw;
		}
		finishedRecovery = false;
	}
	ASSERT(recoveryComplete.isSet());

	if(!finishedRecovery) {
		recovery = Void();
	}

	loop {
		TLogRecoveryFinishedRequest req = waitNext( tli.recoveryFinished.getFuture() );
		if(finishedRecovery) {
			req.reply.send(Void());
		} else {
			req.reply.send(Never());
		}
	}
}

ACTOR Future<Void> cleanupPeekTrackers( TLogData* self ) {
	loop {
		double minTimeUntilExpiration = SERVER_KNOBS->PEEK_TRACKER_EXPIRATION_TIME;
		auto it = self->peekTracker.begin();
		while(it != self->peekTracker.end()) {
			double timeUntilExpiration = it->second.lastUpdate + SERVER_KNOBS->PEEK_TRACKER_EXPIRATION_TIME - now();
			if(timeUntilExpiration < 1.0e-6) {
				for(auto seq : it->second.sequence_version) {
					if(!seq.second.isSet()) {
						seq.second.sendError(timed_out());
					}
				}
				it = self->peekTracker.erase(it);
			} else {
				minTimeUntilExpiration = std::min(minTimeUntilExpiration, timeUntilExpiration);
				++it;
			}
		}

		Void _ = wait( delay(minTimeUntilExpiration) );
	}
}

void getQueuingMetrics( TLogData* self, TLogQueuingMetricsRequest const& req ) {
	TLogQueuingMetricsReply reply;
	reply.localTime = now();
	reply.instanceID = self->instanceID;
	reply.bytesInput = self->bytesInput;
	reply.bytesDurable = self->bytesDurable;
	reply.storageBytes = self->persistentData->getStorageBytes();
	reply.v = self->prevVersion;
	req.reply.send( reply );
}

ACTOR Future<Void> serveTLogInterface( TLogData* self, TLogInterface tli, Reference<LogData> logData, PromiseStream<Void> warningCollectorInput ) {
	state Future<Void> dbInfoChange = Void();

	loop choose {
		when( Void _ = wait( dbInfoChange ) ) {
			dbInfoChange = self->dbInfo->onChange();
			bool found = false;
			if(self->dbInfo->get().recoveryState >= RecoveryState::FULLY_RECOVERED) {
				for(auto& logs : self->dbInfo->get().logSystemConfig.tLogs) {
					if( std::count( logs.tLogs.begin(), logs.tLogs.end(), logData->logId ) ) {
						found = true;
						break;
					}
				}
			}
			if(found) {
				logData->logSystem->set(ILogSystem::fromServerDBInfo( self->dbgid, self->dbInfo->get() ));
				if(logData->remoteTag.present() && logData->stopped) {
					TraceEvent("TLogAlreadyStopped", self->dbgid);
					logData->removed = logData->removed && logData->logSystem->get()->endEpoch();
				}
			} else {
				logData->logSystem->set(Reference<ILogSystem>());
			}
		}
		when( TLogPeekRequest req = waitNext( tli.peekMessages.getFuture() ) ) {
			logData->addActor.send( tLogPeekMessages( self, req, logData ) );
		}
		when( TLogPopRequest req = waitNext( tli.popMessages.getFuture() ) ) {
			logData->addActor.send( tLogPop( self, req, logData ) );
		}
		when( TLogCommitRequest req = waitNext( tli.commit.getFuture() ) ) {
			ASSERT(!logData->remoteTag.present());
			TEST(logData->stopped); // TLogCommitRequest while stopped
			if (!logData->stopped)
				logData->addActor.send( tLogCommit( self, req, logData, warningCollectorInput ) );
			else
				req.reply.sendError( tlog_stopped() );
		}
		when( ReplyPromise< TLogLockResult > reply = waitNext( tli.lock.getFuture() ) ) {
			logData->addActor.send( tLogLock(self, reply, logData) );
		}
		when (TLogQueuingMetricsRequest req = waitNext(tli.getQueuingMetrics.getFuture())) {
			getQueuingMetrics(self, req);
		}
		when (TLogConfirmRunningRequest req = waitNext(tli.confirmRunning.getFuture())){
			if (req.debugID.present() ) {
				UID tlogDebugID = g_nondeterministic_random->randomUniqueID();
				g_traceBatch.addAttach("TransactionAttachID", req.debugID.get().first(), tlogDebugID.first());
				g_traceBatch.addEvent("TransactionDebug", tlogDebugID.first(), "TLogServer.TLogConfirmRunningRequest");
			}
			if (!logData->stopped)
				req.reply.send(Void());
			else
				req.reply.sendError( tlog_stopped() );
		}
	}
}

void removeLog( TLogData* self, Reference<LogData> logData ) {
	TraceEvent("TLogRemoved", logData->logId).detail("input", logData->bytesInput.getValue()).detail("durable", logData->bytesDurable.getValue());
	logData->stopped = true;
	if(!logData->recoveryComplete.isSet()) {
		logData->recoveryComplete.sendError(end_of_stream());
	}

	logData->addActor = PromiseStream<Future<Void>>(); //there could be items still in the promise stream if one of the actors threw an error immediately
	self->id_data.erase(logData->logId);

	if(self->id_data.size()) {
		return;
	} else {
		throw worker_removed();
	}
}

ACTOR Future<Void> pullAsyncData( TLogData* self, Reference<LogData> logData, Tag tag ) {
	state Future<Void> dbInfoChange = Void();
	state Reference<ILogSystem::IPeekCursor> r;
	state Version tagAt = logData->version.get()+1;
	state Version tagPopped = 0;
	state Version lastVer = 0;

	loop {
		loop {
			choose {
				when(Void _ = wait( r ? r->getMore() : Never() ) ) {
					break;
				}
				when( Void _ = wait( dbInfoChange ) ) {
					if(r) tagPopped = std::max(tagPopped, r->popped());
					if( logData->logSystem->get() )
						r = logData->logSystem->get()->peek( tagAt, tag );
					else
						r = Reference<ILogSystem::IPeekCursor>();
					dbInfoChange = logData->logSystem->onChange();
				}
			}
		}

		if(logData->stopped) {
			return Void();
		}

		Version ver = 0;
		Arena arena;
		BinaryWriter wr(Unversioned());
		Map<Tag, TagMessagesRef> tag_offsets;
		while (true) {
			bool foundMessage = r->hasMessage();
			if (!foundMessage || r->version().version != ver) {
				ASSERT(r->version().version > lastVer);
				if (ver) {
					VectorRef<TagMessagesRef> r;
					for(auto& t : tag_offsets)
						r.push_back( arena, t.value );
					commitMessages(logData, ver, arena, wr.toStringRef(), r, self->bytesInput);

					// Log the changes to the persistent queue, to be committed by commitQueue()
					TLogQueueEntryRef qe;
					qe.version = ver;
					qe.knownCommittedVersion = 0;
					qe.messages = wr.toStringRef();
					qe.tags = r;
					qe.id = logData->logId;
					self->persistentQueue->push( qe );

					self->diskQueueCommitBytes += qe.expectedSize();
					if( self->diskQueueCommitBytes > SERVER_KNOBS->MAX_QUEUE_COMMIT_BYTES ) {
						self->largeDiskQueueCommitBytes.set(true);
					}

					// Notifies the commitQueue actor to commit persistentQueue, and also unblocks tLogPeekMessages actors
					//FIXME: could we just use the ver and lastVer variables, or replace them with this?
					self->prevVersion = logData->version.get();
					logData->version.set( ver );
				}
				lastVer = ver;
				ver = r->version().version;
				tag_offsets = Map<Tag, TagMessagesRef>();
				wr = BinaryWriter(Unversioned());
				arena = Arena();

				if (!foundMessage) {
					ver--;
					if(ver > logData->version.get()) {
						commitMessages(logData, ver, arena, StringRef(), VectorRef<TagMessagesRef>(), self->bytesInput);

						// Log the changes to the persistent queue, to be committed by commitQueue()
						TLogQueueEntryRef qe;
						qe.version = ver;
						qe.knownCommittedVersion = 0;
						qe.messages = StringRef();
						qe.tags = VectorRef<TagMessagesRef>();
						qe.id = logData->logId;
						self->persistentQueue->push( qe );

						self->diskQueueCommitBytes += qe.expectedSize();
						if( self->diskQueueCommitBytes > SERVER_KNOBS->MAX_QUEUE_COMMIT_BYTES ) {
							self->largeDiskQueueCommitBytes.set(true);
						}

						// Notifies the commitQueue actor to commit persistentQueue, and also unblocks tLogPeekMessages actors
						//FIXME: could we just use the ver and lastVer variables, or replace them with this?
						self->prevVersion = logData->version.get();
						logData->version.set( ver );
					}
					break;
				}
			}

			StringRef msg = r->getMessage();
			auto tags = r->getTags();
			for(auto tag : tags) {
				auto it = tag_offsets.find(tag);
				if (it == tag_offsets.end()) {
					it = tag_offsets.insert(mapPair( tag, TagMessagesRef() ));
					it->value.tag = it->key;
				}
				it->value.messageOffsets.push_back( arena, wr.getLength() );
			}

			//FIXME: do not reserialize tag data
			wr << uint32_t( msg.size() + sizeof(uint32_t) + sizeof(uint16_t) + tags.size()*sizeof(Tag) ) << r->version().sub << uint16_t(tags.size());
			for(auto t : tags) {
				wr << t;
			}
			wr.serializeBytes( msg );
			r->nextMessage();
		}

		tagAt = r->version().version;
	}
}

ACTOR Future<Void> tLogCore( TLogData* self, Reference<LogData> logData, TLogInterface tli ) {
	if(logData->removed.isReady()) {
		Void _ = wait(delay(0)); //to avoid iterator invalidation in restorePersistentState when removed is already ready
		ASSERT(logData->removed.isError());

		if(logData->removed.getError().code() != error_code_worker_removed) {
			throw logData->removed.getError();
		}

		removeLog(self, logData);
		return Void();
	}

	TraceEvent("newLogData", self->dbgid).detail("logId", logData->logId);
	logData->initialized = true;
	self->newLogData.trigger();

	state PromiseStream<Void> warningCollectorInput;
	state Future<Void> warningCollector = timeoutWarningCollector( warningCollectorInput.getFuture(), 1.0, "TLogQueueCommitSlow", self->dbgid );
	state Future<Void> error = actorCollection( logData->addActor.getFuture() );

	logData->addActor.send( logData->recovery );
	logData->addActor.send( waitFailureServer( tli.waitFailure.getFuture()) );
	logData->addActor.send( logData->removed );
	//FIXME: update tlogMetrics to include new information, or possibly only have one copy for the shared instance
	logData->addActor.send( traceCounters("TLogMetrics", logData->logId, SERVER_KNOBS->STORAGE_LOGGING_DELAY, &logData->cc, logData->logId.toString() + "/TLogMetrics"));
	logData->addActor.send( serveTLogInterface(self, tli, logData, warningCollectorInput) );

	if(logData->remoteTag.present()) {
		logData->addActor.send( pullAsyncData(self, logData, logData->remoteTag.get()) );
	}

	try {
		Void _ = wait( error );
		throw internal_error();
	} catch( Error &e ) {
		if( e.code() != error_code_worker_removed )
			throw;

		removeLog(self, logData);
		return Void();
	}
}

ACTOR Future<Void> checkEmptyQueue(TLogData* self) {
	TraceEvent("TLogCheckEmptyQueueBegin", self->dbgid);
	try {
		TLogQueueEntry r = wait( self->persistentQueue->readNext() );
		throw internal_error();
	} catch (Error& e) {
		if (e.code() != error_code_end_of_stream) throw;
		TraceEvent("TLogCheckEmptyQueueEnd", self->dbgid);
		return Void();
	}
}

ACTOR Future<Void> checkRecovered(TLogData* self) {
	TraceEvent("TLogCheckRecoveredBegin", self->dbgid);
	Optional<Value> v = wait( self->persistentData->readValue(StringRef()) );
	TraceEvent("TLogCheckRecoveredEnd", self->dbgid);
	return Void();
}

ACTOR Future<Void> restorePersistentState( TLogData* self, LocalityData locality, Promise<Void> oldLog, Promise<Void> recovered, PromiseStream<InitializeTLogRequest> tlogRequests ) {
	state double startt = now();
	state Reference<LogData> logData;
	state KeyRange tagKeys;
	// PERSIST: Read basic state from persistentData; replay persistentQueue but don't erase it

	TraceEvent("TLogRestorePersistentState", self->dbgid);

	IKeyValueStore *storage = self->persistentData;
	state Future<Optional<Value>> fFormat = storage->readValue(persistFormat.key);
	state Future<Standalone<VectorRef<KeyValueRef>>> fVers = storage->readRange(persistCurrentVersionKeys);
	state Future<Standalone<VectorRef<KeyValueRef>>> fUnrecoveredBefore = storage->readRange(persistUnrecoveredBeforeVersionKeys);
	state Future<Standalone<VectorRef<KeyValueRef>>> fRecoverCounts = storage->readRange(persistRecoveryCountKeys);

	// FIXME: metadata in queue?

	Void _ = wait( waitForAll( (vector<Future<Optional<Value>>>(), fFormat ) ) );
	Void _ = wait( waitForAll( (vector<Future<Standalone<VectorRef<KeyValueRef>>>>(), fVers, fUnrecoveredBefore, fRecoverCounts) ) );

	if (fFormat.get().present() && !persistFormatReadableRange.contains( fFormat.get().get() )) {
		//FIXME: remove when we no longer need to test upgrades from 4.X releases
		TraceEvent("ElapsedTime").detail("SimTime", now()).detail("RealTime", 0).detail("RandomUnseed", 0);
		flushAndExit(0);

		TraceEvent(SevError, "UnsupportedDBFormat", self->dbgid).detail("Format", printable(fFormat.get().get())).detail("Expected", persistFormat.value.toString());
		throw worker_recovery_failed();
	}

	if (!fFormat.get().present()) {
		Standalone<VectorRef<KeyValueRef>> v = wait( self->persistentData->readRange( KeyRangeRef(StringRef(), LiteralStringRef("\xff")), 1 ) );
		if (!v.size()) {
			TEST(true); // The DB is completely empty, so it was never initialized.  Delete it.
			throw worker_removed();
		} else {
			// This should never happen
			TraceEvent(SevError, "NoDBFormatKey", self->dbgid).detail("FirstKey", printable(v[0].key));
			ASSERT( false );
			throw worker_recovery_failed();
		}
	}

	state std::vector<Future<ErrorOr<Void>>> removed;

<<<<<<< HEAD
	if(fFormat.get().get() == LiteralStringRef("FoundationDB/LogServer/2/2")) {
		TLogInterface recruited(self->dbgid, self->dbgid, locality);
		recruited.initEndpoints();

		DUMPTOKEN( recruited.peekMessages );
		DUMPTOKEN( recruited.popMessages );
		DUMPTOKEN( recruited.commit );
		DUMPTOKEN( recruited.lock );
		DUMPTOKEN( recruited.getQueuingMetrics );
		DUMPTOKEN( recruited.confirmRunning );

		//FIXME: need for upgrades from 4.X to 5.0, remove once this upgrade path is no longer needed
=======
	if(fFormat.get().get() == LiteralStringRef("FoundationDB/LogServer/2/3")) {
		//FIXME: need for upgrades from 5.X to 6.0, remove once this upgrade path is no longer needed
>>>>>>> a82d0e95
		if(recovered.canBeSet()) recovered.send(Void());
		oldLog.send(Void());
		while(!tlogRequests.isEmpty()) {
			tlogRequests.getFuture().pop().reply.sendError(recruitment_failed());
		}

		Void _ = wait( oldTLog::tLog(self->persistentData, self->rawPersistentQueue, self->dbInfo, locality, self->dbgid) );
		throw internal_error();
	}

	ASSERT(fVers.get().size() == fRecoverCounts.get().size());

	state std::map<UID, Version> id_unrecoveredBefore;
	for(auto it : fUnrecoveredBefore.get()) {
		id_unrecoveredBefore[ BinaryReader::fromStringRef<UID>(it.key.removePrefix(persistUnrecoveredBeforeVersionKeys.begin), Unversioned())] = BinaryReader::fromStringRef<Version>( it.value, Unversioned() );
	}

	state int idx = 0;
	state Promise<Void> registerWithMaster;
	state std::map<UID, TLogInterface> id_interf;
	for(idx = 0; idx < fVers.get().size(); idx++) {
		state KeyRef rawId = fVers.get()[idx].key.removePrefix(persistCurrentVersionKeys.begin);
		UID id1 = BinaryReader::fromStringRef<UID>( rawId, Unversioned() );
		UID id2 = BinaryReader::fromStringRef<UID>( fRecoverCounts.get()[idx].key.removePrefix(persistRecoveryCountKeys.begin), Unversioned() );
		ASSERT(id1 == id2);

		TLogInterface recruited(id1, self->dbgid, locality);
		recruited.initEndpoints();

		DUMPTOKEN( recruited.peekMessages );
		DUMPTOKEN( recruited.popMessages );
		DUMPTOKEN( recruited.commit );
		DUMPTOKEN( recruited.lock );
		DUMPTOKEN( recruited.getQueuingMetrics );
		DUMPTOKEN( recruited.confirmRunning );

		//We do not need the remoteTag, because we will not be loading any additional data
		logData = Reference<LogData>( new LogData(self, recruited, Optional<Tag>()) );
		logData->stopped = true;
		self->id_data[id1] = logData;
		id_interf[id1] = recruited;

		logData->unrecoveredBefore = id_unrecoveredBefore[id1];
		Version ver = BinaryReader::fromStringRef<Version>( fVers.get()[idx].value, Unversioned() );
		logData->persistentDataVersion = ver;
		logData->persistentDataDurableVersion = ver;
		logData->version.set(ver);
		logData->recoveryCount = BinaryReader::fromStringRef<DBRecoveryCount>( fRecoverCounts.get()[idx].value, Unversioned() );
		logData->removed = rejoinMasters(self, recruited, logData->recoveryCount, registerWithMaster.getFuture(), logData->remoteTag.present());
		removed.push_back(errorOr(logData->removed));

		TraceEvent("TLogRestorePersistentStateVer", id1).detail("ver", ver);

		// Restore popped keys.  Pop operations that took place after the last (committed) updatePersistentDataVersion might be lost, but
		// that is fine because we will get the corresponding data back, too.
		tagKeys = prefixRange( rawId.withPrefix(persistTagPoppedKeys.begin) );
		loop {
			if(logData->removed.isReady()) break;
			Standalone<VectorRef<KeyValueRef>> data = wait( self->persistentData->readRange( tagKeys, BUGGIFY ? 3 : 1<<30, 1<<20 ) );
			if (!data.size()) break;
			((KeyRangeRef&)tagKeys) = KeyRangeRef( keyAfter(data.back().key, tagKeys.arena()), tagKeys.end );

			for(auto &kv : data) {
				Tag tag = decodeTagPoppedKey(rawId, kv.key);
				Version popped = decodeTagPoppedValue(kv.value);
				TraceEvent("TLogRestorePop", logData->logId).detail("Tag", tag.toString()).detail("To", popped);
				ASSERT( logData->tag_data.find(tag) == logData->tag_data.end() );
				logData->tag_data.insert( mapPair( std::move(Tag(tag)), LogData::TagData( popped, false, false, tag )) );
			}
		}
	}

	state Future<Void> allRemoved = waitForAll(removed);
	state Version lastVer = 0;
	state UID lastId = UID(1,1); //initialized so it will not compare equal to a default UID
	state double recoverMemoryLimit = SERVER_KNOBS->TARGET_BYTES_PER_TLOG + SERVER_KNOBS->SPRING_BYTES_TLOG;
	if (BUGGIFY) recoverMemoryLimit = std::max<double>(SERVER_KNOBS->BUGGIFY_RECOVER_MEMORY_LIMIT, SERVER_KNOBS->TLOG_SPILL_THRESHOLD);

	try {
		loop {
			if(allRemoved.isReady()) {
				TEST(true); //all tlogs removed during queue recovery
				throw worker_removed();
			}
			choose {
				when( TLogQueueEntry qe = wait( self->persistentQueue->readNext() ) ) {
					if(!self->queueOrder.size() || self->queueOrder.back() != qe.id) self->queueOrder.push_back(qe.id);
					if(qe.id != lastId) {
						lastId = qe.id;
						auto it = self->id_data.find(qe.id);
						if(it != self->id_data.end()) {
							logData = it->second;
						} else {
							logData = Reference<LogData>();
						}
					} else {
						ASSERT( qe.version >= lastVer );
						lastVer = qe.version;
					}

					//TraceEvent("TLogRecoveredQE", self->dbgid).detail("logId", qe.id).detail("ver", qe.version).detail("MessageBytes", qe.messages.size()).detail("Tags", qe.tags.size())
					//	.detail("Tag0", qe.tags.size() ? qe.tags[0].tag : invalidTag).detail("version", logData->version.get());

					if(logData) {
						logData->knownCommittedVersion = std::max(logData->knownCommittedVersion, qe.knownCommittedVersion);
						if( qe.version > logData->version.get() ) {
							commitMessages(logData, qe.version, qe.arena(), qe.messages, qe.tags, self->bytesInput);
							logData->version.set( qe.version );
							logData->queueCommittedVersion.set( qe.version );

							while (self->bytesInput - self->bytesDurable >= recoverMemoryLimit) {
								TEST(true);  // Flush excess data during TLog queue recovery
								TraceEvent("FlushLargeQueueDuringRecovery", self->dbgid).detail("BytesInput", self->bytesInput).detail("BytesDurable", self->bytesDurable).detail("Version", logData->version.get()).detail("PVer", logData->persistentDataVersion);

								choose {
									when( Void _ = wait( updateStorage(self) ) ) {}
									when( Void _ = wait( allRemoved ) ) { throw worker_removed(); }
								}
							}
						}
					}
				}
				when( Void _ = wait( allRemoved ) ) { throw worker_removed(); }
			}
		}
	} catch (Error& e) {
		if (e.code() != error_code_end_of_stream) throw;
	}

	TraceEvent("TLogRestorePersistentStateDone", self->dbgid).detail("Took", now()-startt);
	TEST( now()-startt >= 1.0 );  // TLog recovery took more than 1 second

	for(auto it : self->id_data) {
		if(it.second->queueCommittedVersion.get() == 0) {
			TraceEvent("TLogZeroVersion", self->dbgid).detail("logId", it.first);
			it.second->queueCommittedVersion.set(it.second->version.get());
		}
		it.second->recoveryComplete.sendError(end_of_stream());
		self->sharedActors.send( tLogCore( self, it.second, id_interf[it.first] ) );
	}

	if(registerWithMaster.canBeSet()) registerWithMaster.send(Void());
	return Void();
}

bool tlogTerminated( TLogData* self, IKeyValueStore* persistentData, TLogQueue* persistentQueue, Error const& e ) {
	// Dispose the IKVS (destroying its data permanently) only if this shutdown is definitely permanent.  Otherwise just close it.
	self->terminated = true;
	if (e.code() == error_code_worker_removed || e.code() == error_code_recruitment_failed) {
		persistentData->dispose();
		persistentQueue->dispose();
	} else {
		persistentData->close();
		persistentQueue->close();
	}

	if ( e.code() == error_code_worker_removed ||
		 e.code() == error_code_recruitment_failed ||
		 e.code() == error_code_file_not_found )
	{
		TraceEvent("TLogTerminated", self->dbgid).error(e, true);
		return true;
	} else
		return false;
}

ACTOR Future<Void> recoverTagFromLogSystem( TLogData* self, Reference<LogData> logData, Version beginVersion, Version endVersion, Tag tag, Reference<AsyncVar<int>> uncommittedBytes, Reference<AsyncVar<Reference<ILogSystem>>> logSystem, int taskID ) {
	state Future<Void> dbInfoChange = Void();
	state Reference<ILogSystem::IPeekCursor> r;
	state Version tagAt = beginVersion;
	state Version tagPopped = 0;
	state Version lastVer = 0;

	TraceEvent("LogRecoveringTagBegin", logData->logId).detail("Tag", tag.toString()).detail("recoverAt", endVersion);

	while (tagAt <= endVersion) {
		loop {
			choose {
				when(Void _ = wait( r ? r->getMore(taskID) : Never() ) ) {
					break;
				}
				when( Void _ = wait( dbInfoChange ) ) {
					if(r) tagPopped = std::max(tagPopped, r->popped());
					if( logSystem->get() )
						r = logSystem->get()->peek( tagAt, tag );
					else
						r = Reference<ILogSystem::IPeekCursor>();
					dbInfoChange = logSystem->onChange();
				}
			}
		}

		//TraceEvent("LogRecoveringTagResults", logData->logId).detail("Tag", tag.toString());

		Version ver = 0;
		BinaryWriter wr( Unversioned() );
		int writtenBytes = 0;
		while (true) {
			bool foundMessage = r->hasMessage();
			//TraceEvent("LogRecoveringMsg", logData->logId).detail("Tag", tag.toString()).detail("foundMessage", foundMessage).detail("ver", r->version().toString());
			if (!foundMessage || r->version().version != ver) {
				ASSERT(r->version().version > lastVer);
				if (ver) {
					//TraceEvent("LogRecoveringTagVersion", logData->logId).detail("Tag", tag.toString()).detail("Ver", ver).detail("Bytes", wr.getLength());
					writtenBytes += 100 + wr.getLength();
					self->persistentData->set( KeyValueRef( persistTagMessagesKey( logData->logId, tag, ver ), wr.toStringRef() ) );
				}
				lastVer = ver;
				ver = r->version().version;
				wr = BinaryWriter( Unversioned() );
				if (!foundMessage || ver > endVersion)
					break;
			}

			// FIXME: This logic duplicates stuff in LogPushData::addMessage(), and really would be better in PeekResults or somewhere else.  Also unnecessary copying.
			StringRef msg = r->getMessage();
			auto tags = r->getTags();
			wr << uint32_t( msg.size() + sizeof(uint32_t) + sizeof(uint16_t) + tags.size()*sizeof(Tag) ) << r->version().sub << uint16_t(tags.size());
			for(auto t : tags) {
				wr << t;
			}
			wr.serializeBytes( msg );
			r->nextMessage();
		}

		tagAt = r->version().version;

		if(writtenBytes)
			uncommittedBytes->set(uncommittedBytes->get() + writtenBytes);

		while(uncommittedBytes->get() >= SERVER_KNOBS->LARGE_TLOG_COMMIT_BYTES) {
			Void _ = wait(uncommittedBytes->onChange());
		}
	}
	if(r) tagPopped = std::max(tagPopped, r->popped());

	auto tsm = logData->tag_data.find(tag);
	if (tsm == logData->tag_data.end()) {
		logData->tag_data.insert( mapPair(std::move(Tag(tag)), LogData::TagData(tagPopped, false, true, tag)) );
	}

	Void _ = wait(tLogPop( self, TLogPopRequest(tagPopped, tag), logData ));

	updatePersistentPopped( self, logData, tag, logData->tag_data.find(tag)->value );

	TraceEvent("LogRecoveringTagComplete", logData->logId).detail("Tag", tag.toString()).detail("recoverAt", endVersion);
	return Void();
}

ACTOR Future<Void> updateLogSystem(TLogData* self, Reference<LogData> logData, LogSystemConfig recoverFrom, Reference<AsyncVar<Reference<ILogSystem>>> logSystem) {
	loop {
		bool found = false;
		if( self->dbInfo->get().logSystemConfig.isNextGenerationOf(recoverFrom) ) {
			logSystem->set(ILogSystem::fromOldLogSystemConfig( logData->logId, self->dbInfo->get().myLocality, self->dbInfo->get().logSystemConfig ));
			found = true;
		} else if( self->dbInfo->get().logSystemConfig.isEqualIds(recoverFrom) ) {
			logSystem->set(ILogSystem::fromLogSystemConfig( logData->logId, self->dbInfo->get().myLocality, self->dbInfo->get().logSystemConfig ));
			found = true;
		}
		else if( self->dbInfo->get().recoveryState >= RecoveryState::FULLY_RECOVERED ) {
			logSystem->set(ILogSystem::fromLogSystemConfig( logData->logId, self->dbInfo->get().myLocality, self->dbInfo->get().logSystemConfig, true ));
			found = true;
		}
		if( !found ) {
			logSystem->set(Reference<ILogSystem>());
		}
		TraceEvent("TLogUpdate", self->dbgid).detail("logId", logData->logId).detail("recoverFrom", recoverFrom.toString()).detail("dbInfo", self->dbInfo->get().logSystemConfig.toString()).detail("found", found).detail("logSystem", (bool) logSystem->get() ).detail("recoveryState", self->dbInfo->get().recoveryState);
		for(auto it : self->dbInfo->get().logSystemConfig.oldTLogs) {
			TraceEvent("TLogUpdateOld", self->dbgid).detail("logId", logData->logId).detail("dbInfo", it.toString());
		}
		Void _ = wait( self->dbInfo->onChange() );
	}
}

ACTOR Future<Void> recoverFromLogSystem( TLogData* self, Reference<LogData> logData, LogSystemConfig recoverFrom, Version recoverAt, Version knownCommittedVersion, std::vector<Tag> recoverTags, Promise<Void> copyComplete ) {
	state Future<Void> committing = Void();
	state double lastCommitT = now();
	state Reference<AsyncVar<int>> uncommittedBytes = Reference<AsyncVar<int>>(new AsyncVar<int>());
	state std::vector<Future<Void>> recoverFutures;
	state Reference<AsyncVar<Reference<ILogSystem>>> logSystem = Reference<AsyncVar<Reference<ILogSystem>>>(new AsyncVar<Reference<ILogSystem>>());
	state Future<Void> updater = updateLogSystem(self, logData, recoverFrom, logSystem);

	for(auto tag : recoverTags )
		recoverFutures.push_back(recoverTagFromLogSystem(self, logData, knownCommittedVersion, recoverAt, tag, uncommittedBytes, logSystem, TaskTLogPeekReply));

	state Future<Void> copyDone = waitForAll(recoverFutures);
	state Future<Void> recoveryDone = Never();
	state Future<Void> commitTimeout = delay(SERVER_KNOBS->LONG_TLOG_COMMIT_TIME);

	try {
		loop {
			choose {
				when(Void _ = wait(copyDone)) {
					recoverFutures.clear();
					for(auto tag : recoverTags )
						recoverFutures.push_back(recoverTagFromLogSystem(self, logData, 0, knownCommittedVersion, tag, uncommittedBytes, logSystem, TaskBatchCopy));
					copyDone = Never();
					recoveryDone =  waitForAll(recoverFutures);

					Void __ = wait( committing );
					Void __ = wait( self->updatePersist );
					self->persistentData->set( KeyValueRef( BinaryWriter::toValue(logData->logId,Unversioned()).withPrefix(persistUnrecoveredBeforeVersionKeys.begin), BinaryWriter::toValue(knownCommittedVersion, Unversioned()) ) );
					committing = self->persistentData->commit();
					commitTimeout = delay(SERVER_KNOBS->LONG_TLOG_COMMIT_TIME);
					uncommittedBytes->set(0);
					Void __ = wait( committing );
					TraceEvent("TLogCommitCopyData", logData->logId);

					if(!copyComplete.isSet())
						copyComplete.send(Void());
				}
				when(Void _ = wait(recoveryDone)) { break; }
				when(Void _ = wait(commitTimeout)) {
					TEST(true); // We need to commit occasionally if this process is long to avoid running out of memory.
					// We let one, but not more, commits pipeline with the network transfer
					Void __ = wait( committing );
					Void __ = wait( self->updatePersist );
					committing = self->persistentData->commit();
					commitTimeout = delay(SERVER_KNOBS->LONG_TLOG_COMMIT_TIME);
					uncommittedBytes->set(0);
					//TraceEvent("TLogCommitRecoveryData", self->dbgid).detail("MemoryUsage", DEBUG_DETERMINISM ? 0 : getMemoryUsage());
				}
				when(Void _ = wait(uncommittedBytes->onChange())) {
					if(uncommittedBytes->get() >= SERVER_KNOBS->LARGE_TLOG_COMMIT_BYTES)
						commitTimeout = Void();
				}
			}
		}

		Void _ = wait( committing );
		Void _ = wait( self->updatePersist );
		self->persistentData->set( KeyValueRef( BinaryWriter::toValue(logData->logId,Unversioned()).withPrefix(persistUnrecoveredBeforeVersionKeys.begin), BinaryWriter::toValue(Version(0), Unversioned()) ) );
		Void _ = wait( self->persistentData->commit() );

		logData->recoveryComplete.send(Void());

		TraceEvent("TLogRecoveryComplete", logData->logId).detail("Locality", self->dbInfo->get().myLocality.toString());
		TEST(true);  // tLog restore from old log system completed

		return Void();
	} catch( Error &e ) {
		TraceEvent("TLogRecoveryError", logData->logId).error(e,true);
		ASSERT(e.code() != error_code_end_of_stream); //respondToRecovered would not handle the error properly if this function throws end_of_stream
		if(!copyComplete.isSet())
			copyComplete.sendError(worker_removed());
		throw;
	}
}

ACTOR Future<Void> tLogStart( TLogData* self, InitializeTLogRequest req, LocalityData locality ) {
	state TLogInterface recruited(self->dbgid, locality);
	recruited.locality = locality;
	recruited.initEndpoints();

	DUMPTOKEN( recruited.peekMessages );
	DUMPTOKEN( recruited.popMessages );
	DUMPTOKEN( recruited.commit );
	DUMPTOKEN( recruited.lock );
	DUMPTOKEN( recruited.getQueuingMetrics );
	DUMPTOKEN( recruited.confirmRunning );

	for(auto it : self->id_data) {
		if( !it.second->stopped ) {
			TraceEvent("TLogStoppedByNewRecruitment", self->dbgid).detail("stoppedId", it.first.toString()).detail("recruitedId", recruited.id()).detail("endEpoch", it.second->logSystem->get().getPtr() != 0);
			if(it.second->remoteTag.present() && it.second->logSystem->get()) {
				it.second->removed = it.second->removed && it.second->logSystem->get()->endEpoch();
			}
		}
		it.second->stopped = true;
		if(!it.second->recoveryComplete.isSet()) {
			it.second->recoveryComplete.sendError(end_of_stream());
		}
	}

	state Reference<LogData> logData = Reference<LogData>( new LogData(self, recruited, req.remoteTag) );
	self->id_data[recruited.id()] = logData;
	logData->recoveryCount = req.epoch;
	logData->removed = rejoinMasters(self, recruited, req.epoch, Future<Void>(Void()), req.remoteTag.present());
	self->queueOrder.push_back(recruited.id());

	TraceEvent("TLogStart", logData->logId);

	try {
		if( logData->removed.isReady() ) {
			throw logData->removed.getError();
		}

		if (req.recoverFrom.logSystemType == 2) {
			logData->unrecoveredBefore = req.knownCommittedVersion;
			logData->persistentDataVersion = req.recoverAt;
			logData->persistentDataDurableVersion = req.recoverAt; // durable is a white lie until initPersistentState() commits the store
			logData->queueCommittedVersion.set( req.recoverAt );
			logData->version.set( req.recoverAt );

			Void _ = wait( initPersistentState( self, logData, std::numeric_limits<Version>::max() ) || logData->removed );

			state Promise<Void> copyComplete;
			TraceEvent("TLogRecover", self->dbgid).detail("logId", logData->logId).detail("at", req.recoverAt).detail("known", req.knownCommittedVersion).detail("tags", describe(req.recoverTags));

			if(logData->recoveryComplete.isSet()) {
				throw worker_removed();
			}

			logData->recovery = respondToRecovered( recruited, logData->recoveryComplete, recoverFromLogSystem( self, logData, req.recoverFrom, req.recoverAt, req.knownCommittedVersion, req.recoverTags, copyComplete ) );
			Void _ = wait(copyComplete.getFuture() || logData->removed );
		} else {
			// Brand new tlog, initialization has already been done by caller
			Void _ = wait( initPersistentState( self, logData, 0 ) || logData->removed );

			if(logData->recoveryComplete.isSet()) {
				throw worker_removed();
			}

			logData->recoveryComplete.send(Void());
		}
	} catch( Error &e ) {
		if(e.code() != error_code_actor_cancelled) {
			req.reply.sendError(e);
		}

		if( e.code() != error_code_worker_removed ) {
			throw;
		}

		Void _ = wait( delay(0.0) ); // if multiple recruitment requests were already in the promise stream make sure they are all started before any are removed

		removeLog(self, logData);
		return Void();
	}

	req.reply.send( recruited );

	TraceEvent("TLogReady", logData->logId);

	Void _ = wait( tLogCore( self, logData, recruited ) );
	return Void();
}

// New tLog (if !recoverFrom.size()) or restore from network
ACTOR Future<Void> tLog( IKeyValueStore* persistentData, IDiskQueue* persistentQueue, Reference<AsyncVar<ServerDBInfo>> db, LocalityData locality, PromiseStream<InitializeTLogRequest> tlogRequests, UID tlogId, bool restoreFromDisk, Promise<Void> oldLog, Promise<Void> recovered ) {
	state TLogData self( tlogId, persistentData, persistentQueue, db );
	state Future<Void> error = actorCollection( self.sharedActors.getFuture() );

	TraceEvent("SharedTlog", tlogId);
	// FIXME: Pass the worker id instead of stubbing it
	startRole(tlogId, UID(), "SharedTLog");
	try {
		if(restoreFromDisk) {
			Void _ = wait( restorePersistentState( &self, locality, oldLog, recovered, tlogRequests ) );
		} else {
			Void _ = wait( checkEmptyQueue(&self) && checkRecovered(&self) );
		}

		if(recovered.canBeSet()) recovered.send(Void());

		self.sharedActors.send( cleanupPeekTrackers(&self) );
		self.sharedActors.send( commitQueue(&self) );
		self.sharedActors.send( updateStorageLoop(&self) );

		loop {
			choose {
				when ( InitializeTLogRequest req = waitNext(tlogRequests.getFuture() ) ) {
					if( !self.tlogCache.exists( req.recruitmentID ) ) {
						self.tlogCache.set( req.recruitmentID, req.reply.getFuture() );
						self.sharedActors.send( self.tlogCache.removeOnReady( req.recruitmentID, tLogStart( &self, req, locality ) ) );
					} else {
						forwardPromise( req.reply, self.tlogCache.get( req.recruitmentID ) );
					}
				}
				when ( Void _ = wait( error ) ) { throw internal_error(); }
			}
		}
	} catch (Error& e) {
		TraceEvent("TLogError", tlogId).error(e, true);
		endRole(tlogId, "SharedTLog", "Error", true);
		if(recovered.canBeSet()) recovered.send(Void());

		while(!tlogRequests.isEmpty()) {
			tlogRequests.getFuture().pop().reply.sendError(recruitment_failed());
		}

		for( auto& it : self.id_data ) {
			if(!it.second->recoveryComplete.isSet()) {
				it.second->recoveryComplete.sendError(end_of_stream());
			}
		}

		if (tlogTerminated( &self, persistentData, self.persistentQueue, e )) {
			return Void();
		} else {
			throw;
		}
	}
}

// UNIT TESTS
struct DequeAllocatorStats {
	static int64_t allocatedBytes;
};

int64_t DequeAllocatorStats::allocatedBytes = 0;

template <class T>
struct DequeAllocator : std::allocator<T> {
	template<typename U>
	struct rebind {
		typedef DequeAllocator<U> other;
	};

	DequeAllocator() {}

	template<typename U>
	DequeAllocator(DequeAllocator<U> const& u) : std::allocator<T>(u) {}

	T* allocate(std::size_t n, std::allocator<void>::const_pointer hint = 0) {
		DequeAllocatorStats::allocatedBytes += n * sizeof(T);
		//fprintf(stderr, "Allocating %lld objects for %lld bytes (total allocated: %lld)\n", n, n * sizeof(T), DequeAllocatorStats::allocatedBytes);
		return std::allocator<T>::allocate(n, hint);
	}
	void deallocate(T* p, std::size_t n) {
		DequeAllocatorStats::allocatedBytes -= n * sizeof(T);
		//fprintf(stderr, "Deallocating %lld objects for %lld bytes (total allocated: %lld)\n", n, n * sizeof(T), DequeAllocatorStats::allocatedBytes);
		return std::allocator<T>::deallocate(p, n);
	}
};

TEST_CASE( "fdbserver/tlogserver/VersionMessagesOverheadFactor" ) {

	typedef std::pair<Version, LengthPrefixedStringRef> TestType; // type used by versionMessages

	for(int i = 1; i < 9; ++i) {
		for(int j = 0; j < 20; ++j) {
			DequeAllocatorStats::allocatedBytes = 0;
			DequeAllocator<TestType> allocator;
			std::deque<TestType, DequeAllocator<TestType>> d(allocator);

			int numElements = g_random->randomInt(pow(10, i-1), pow(10, i));
			for(int k = 0; k < numElements; ++k) {
				d.push_back(TestType());
			}

			int removedElements = 0;//g_random->randomInt(0, numElements); // FIXME: the overhead factor does not accurately account for removal!
			for(int k = 0; k < removedElements; ++k) {
				d.pop_front();
			}

			int64_t dequeBytes = DequeAllocatorStats::allocatedBytes + sizeof(std::deque<TestType>);
			int64_t insertedBytes = (numElements-removedElements) * sizeof(TestType);
			double overheadFactor = std::max<double>(insertedBytes, dequeBytes-10000) / insertedBytes; // We subtract 10K here as an estimated upper bound for the fixed cost of an std::deque
			//fprintf(stderr, "%d elements (%d inserted, %d removed):\n", numElements-removedElements, numElements, removedElements);
			//fprintf(stderr, "Allocated %lld bytes to store %lld bytes (%lf overhead factor)\n", dequeBytes, insertedBytes, overheadFactor);
			ASSERT(overheadFactor * 1024 <= SERVER_KNOBS->VERSION_MESSAGES_OVERHEAD_FACTOR_1024THS);
		}
	}

	return Void();
}<|MERGE_RESOLUTION|>--- conflicted
+++ resolved
@@ -1535,23 +1535,8 @@
 
 	state std::vector<Future<ErrorOr<Void>>> removed;
 
-<<<<<<< HEAD
-	if(fFormat.get().get() == LiteralStringRef("FoundationDB/LogServer/2/2")) {
-		TLogInterface recruited(self->dbgid, self->dbgid, locality);
-		recruited.initEndpoints();
-
-		DUMPTOKEN( recruited.peekMessages );
-		DUMPTOKEN( recruited.popMessages );
-		DUMPTOKEN( recruited.commit );
-		DUMPTOKEN( recruited.lock );
-		DUMPTOKEN( recruited.getQueuingMetrics );
-		DUMPTOKEN( recruited.confirmRunning );
-
-		//FIXME: need for upgrades from 4.X to 5.0, remove once this upgrade path is no longer needed
-=======
 	if(fFormat.get().get() == LiteralStringRef("FoundationDB/LogServer/2/3")) {
 		//FIXME: need for upgrades from 5.X to 6.0, remove once this upgrade path is no longer needed
->>>>>>> a82d0e95
 		if(recovered.canBeSet()) recovered.send(Void());
 		oldLog.send(Void());
 		while(!tlogRequests.isEmpty()) {
