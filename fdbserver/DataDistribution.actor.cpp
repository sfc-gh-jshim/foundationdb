--- conflicted
+++ resolved
@@ -4674,16 +4674,16 @@
 			}
 
 			actors.push_back( pollMoveKeysLock(cx, lock) );
-<<<<<<< HEAD
-			actors.push_back( reportErrorsExcept( dataDistributionTracker( initData, cx, output, shardsAffectedByTeamFailure, getShardMetrics, getShardMetricsList, getAverageShardBytes.getFuture(), readyToStart, anyZeroHealthyTeams, self->ddId ), "DDTracker", self->ddId, &normalDDQueueErrors() ) );
-=======
-			actors.push_back(
-			    reportErrorsExcept(dataDistributionTracker(initData, cx, output, shardsAffectedByTeamFailure,
-			                                               getShardMetrics, getAverageShardBytes.getFuture(),
-			                                               readyToStart, anyZeroHealthyTeams, self->ddId, &shards),
-			                       "DDTracker", self->ddId, &normalDDQueueErrors()));
->>>>>>> fb7c0f05
-			actors.push_back( reportErrorsExcept( dataDistributionQueue( cx, output, input.getFuture(), getShardMetrics, processingUnhealthy, tcis, shardsAffectedByTeamFailure, lock, getAverageShardBytes, self->ddId, storageTeamSize, configuration.storageTeamSize, &lastLimited ), "DDQueue", self->ddId, &normalDDQueueErrors() ) );
+			actors.push_back(reportErrorsExcept(
+			    dataDistributionTracker(initData, cx, output, shardsAffectedByTeamFailure, getShardMetrics,
+			                            getShardMetricsList, getAverageShardBytes.getFuture(), readyToStart,
+			                            anyZeroHealthyTeams, self->ddId, &shards),
+			    "DDTracker", self->ddId, &normalDDQueueErrors()));
+			actors.push_back(reportErrorsExcept(
+			    dataDistributionQueue(cx, output, input.getFuture(), getShardMetrics, processingUnhealthy, tcis,
+			                          shardsAffectedByTeamFailure, lock, getAverageShardBytes, self->ddId,
+			                          storageTeamSize, configuration.storageTeamSize, &lastLimited),
+			    "DDQueue", self->ddId, &normalDDQueueErrors()));
 
 			vector<DDTeamCollection*> teamCollectionsPtrs;
 			primaryTeamCollection = Reference<DDTeamCollection>( new DDTeamCollection(cx, self->ddId, lock, output, shardsAffectedByTeamFailure, configuration, primaryDcId, configuration.usableRegions > 1 ? remoteDcIds : std::vector<Optional<Key>>(), readyToStart.getFuture(), zeroHealthyTeams[0], true, processingUnhealthy) );
@@ -4704,17 +4704,12 @@
 		}
 		catch( Error &e ) {
 			state Error err = e;
-<<<<<<< HEAD
 			TraceEvent("DataDistributorDestroyTeamCollections").error(e);
 			self->teamCollection = nullptr;
 			primaryTeamCollection = Reference<DDTeamCollection>();
 			remoteTeamCollection = Reference<DDTeamCollection>();
-			if( e.code() != error_code_movekeys_conflict )
-				throw err;
-=======
 			wait(shards.clearAsync());
 			if (err.code() != error_code_movekeys_conflict) throw err;
->>>>>>> fb7c0f05
 			bool ddEnabled = wait( isDataDistributionEnabled(cx) );
 			TraceEvent("DataDistributionMoveKeysConflict").detail("DataDistributionEnabled", ddEnabled).error(err);
 			if( ddEnabled )
