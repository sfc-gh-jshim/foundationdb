/*
 * DataDistribution.actor.cpp
 *
 * This source file is part of the FoundationDB open source project
 *
 * Copyright 2013-2018 Apple Inc. and the FoundationDB project authors
 * 
 * Licensed under the Apache License, Version 2.0 (the "License");
 * you may not use this file except in compliance with the License.
 * You may obtain a copy of the License at
 * 
 *     http://www.apache.org/licenses/LICENSE-2.0
 * 
 * Unless required by applicable law or agreed to in writing, software
 * distributed under the License is distributed on an "AS IS" BASIS,
 * WITHOUT WARRANTIES OR CONDITIONS OF ANY KIND, either express or implied.
 * See the License for the specific language governing permissions and
 * limitations under the License.
 */

#include "flow/actorcompiler.h"
#include "flow/ActorCollection.h"
#include "DataDistribution.h"
#include "fdbclient/SystemData.h"
#include "fdbclient/DatabaseContext.h"
#include "MoveKeys.h"
#include "Knobs.h"
#include <set>
#include "WaitFailure.h"
#include "ServerDBInfo.h"
#include "IKeyValueStore.h"
#include "fdbclient/ManagementAPI.h"
#include "fdbrpc/Replication.h"
#include "flow/UnitTest.h"

class TCTeamInfo;

struct TCServerInfo : public ReferenceCounted<TCServerInfo> {
	UID id;
	StorageServerInterface lastKnownInterface;
	ProcessClass lastKnownClass;
	vector<Reference<TCTeamInfo>> teams;
	Future<Void> tracker;
	int64_t dataInFlightToServer;
	ErrorOr<GetPhysicalMetricsReply> serverMetrics;
	Promise<std::pair<StorageServerInterface, ProcessClass>> interfaceChanged;
	Future<std::pair<StorageServerInterface, ProcessClass>> onInterfaceChanged;
	Promise<Void> removed;
	Future<Void> onRemoved;
	Promise<Void> wakeUpTracker;

	TCServerInfo(StorageServerInterface ssi, ProcessClass processClass) : id(ssi.id()), lastKnownInterface(ssi), lastKnownClass(processClass), dataInFlightToServer(0), onInterfaceChanged(interfaceChanged.getFuture()), onRemoved(removed.getFuture()) {}
};

ACTOR Future<Void> updateServerMetrics( TCServerInfo *server ) {
	state StorageServerInterface ssi = server->lastKnownInterface;
	state Future<ErrorOr<GetPhysicalMetricsReply>> metricsRequest = ssi.getPhysicalMetrics.tryGetReply( GetPhysicalMetricsRequest(), TaskDataDistributionLaunch );
	state Future<Void> resetRequest = Never();
	state Future<std::pair<StorageServerInterface, ProcessClass>> interfaceChanged( server->onInterfaceChanged );
	state Future<Void> serverRemoved( server->onRemoved );

	loop {
		choose {
			when( ErrorOr<GetPhysicalMetricsReply> rep = wait( metricsRequest ) ) {
				if( rep.present() ) {
					server->serverMetrics = rep;
					return Void();
				}
				metricsRequest = Never();
				resetRequest = delay( SERVER_KNOBS->METRIC_DELAY, TaskDataDistributionLaunch );
			}
			when( std::pair<StorageServerInterface,ProcessClass> _ssi = wait( interfaceChanged ) ) {
				ssi = _ssi.first;
				interfaceChanged = server->onInterfaceChanged;
				resetRequest = Void();
			}
			when( Void _ = wait( serverRemoved ) ) {
				return Void();
			}
			when( Void _ = wait( resetRequest ) ) { //To prevent a tight spin loop
				if(IFailureMonitor::failureMonitor().getState(ssi.getPhysicalMetrics.getEndpoint()).isFailed()) {
					resetRequest = IFailureMonitor::failureMonitor().onStateEqual(ssi.getPhysicalMetrics.getEndpoint(), FailureStatus(false));
				}
				else {
					resetRequest = Never();
					metricsRequest = ssi.getPhysicalMetrics.tryGetReply( GetPhysicalMetricsRequest(), TaskDataDistributionLaunch );
				}
			}
		}
	}
}

ACTOR Future<Void> updateServerMetrics( Reference<TCServerInfo> server ) {
	Void _ = wait( updateServerMetrics( server.getPtr() ) );
	return Void();
}

class TCTeamInfo : public ReferenceCounted<TCTeamInfo>, public IDataDistributionTeam {
public:
	vector< Reference<TCServerInfo> > servers;
	vector<UID> serverIDs;
	Future<Void> tracker;
	bool healthy;
	bool wrongConfiguration; //True if any of the servers in the team have the wrong configuration
	int priority;

	TCTeamInfo( vector< Reference<TCServerInfo> > const& servers )
		: servers(servers), healthy(true), priority(PRIORITY_TEAM_HEALTHY), wrongConfiguration(false)
	{
		serverIDs.reserve(servers.size());
		for(int i=0; i<servers.size(); i++)
			serverIDs.push_back(servers[i]->id);
	}
	virtual vector<StorageServerInterface> getLastKnownServerInterfaces() {
		vector<StorageServerInterface> v;
		v.reserve(servers.size());
		for(int i=0; i<servers.size(); i++)
			v.push_back(servers[i]->lastKnownInterface);
		return v;
	}
	virtual vector<UID> const& getServerIDs() { return serverIDs; }
	virtual void addDataInFlightToTeam( int64_t delta ) {
		for(int i=0; i<servers.size(); i++)
			servers[i]->dataInFlightToServer += delta;
	}
	virtual int64_t getDataInFlightToTeam() {
		int64_t dataInFlight = 0.0;
		for(int i=0; i<servers.size(); i++)
			dataInFlight += servers[i]->dataInFlightToServer;
		return dataInFlight;
	}

	virtual int64_t getLoadBytes( bool includeInFlight = true, double inflightPenalty = 1.0 ) {
		int64_t physicalBytes = getLoadAverage();
		double minFreeSpaceRatio = getMinFreeSpaceRatio(includeInFlight);
		int64_t inFlightBytes = includeInFlight ? getDataInFlightToTeam() / servers.size() : 0;
		double freeSpaceMultiplier = SERVER_KNOBS->FREE_SPACE_RATIO_CUTOFF / ( std::max( std::min( SERVER_KNOBS->FREE_SPACE_RATIO_CUTOFF, minFreeSpaceRatio ), 0.000001 ) );

		if(freeSpaceMultiplier > 1 && g_random->random01() < 0.001)
			TraceEvent(SevWarn, "DiskNearCapacity").detail("FreeSpaceRatio", minFreeSpaceRatio);

		return (physicalBytes + (inflightPenalty*inFlightBytes)) * freeSpaceMultiplier;
	}

	virtual int64_t getMinFreeSpace( bool includeInFlight = true ) {
		int64_t minFreeSpace = std::numeric_limits<int64_t>::max();
		for(int i=0; i<servers.size(); i++) {
			if( servers[i]->serverMetrics.present() ) {
				auto& replyValue = servers[i]->serverMetrics.get();

				ASSERT(replyValue.free.bytes >= 0);
				ASSERT(replyValue.capacity.bytes >= 0);

				int64_t bytesFree = replyValue.free.bytes;
				if(includeInFlight) {
					bytesFree -= servers[i]->dataInFlightToServer;
				}

				minFreeSpace = std::min(bytesFree, minFreeSpace);
			}
		}

		return minFreeSpace; // Could be negative
	}

	virtual double getMinFreeSpaceRatio( bool includeInFlight = true ) {
		double minRatio = 1.0;
		for(int i=0; i<servers.size(); i++) {
			if( servers[i]->serverMetrics.present() ) {
				auto& replyValue = servers[i]->serverMetrics.get();

				ASSERT(replyValue.free.bytes >= 0);
				ASSERT(replyValue.capacity.bytes >= 0);

				int64_t bytesFree = replyValue.free.bytes;
				if(includeInFlight) {
					bytesFree = std::max((int64_t)0, bytesFree - servers[i]->dataInFlightToServer);
				}

				if(replyValue.capacity.bytes == 0)
					minRatio = 0;
				else
					minRatio = std::min( minRatio, ((double)bytesFree) / replyValue.capacity.bytes );
			}
		}

		return minRatio;
	}

	virtual bool hasHealthyFreeSpace() {
		return getMinFreeSpaceRatio() > SERVER_KNOBS->MIN_FREE_SPACE_RATIO && getMinFreeSpace() > SERVER_KNOBS->MIN_FREE_SPACE;
	}

	virtual Future<Void> updatePhysicalMetrics() {
		return doUpdatePhysicalMetrics( this );
	}

	virtual bool isOptimal() {
		for(int i=0; i<servers.size(); i++) {
			if( servers[i]->lastKnownClass.machineClassFitness( ProcessClass::Storage ) > ProcessClass::UnsetFit ) {
				return false;
			}
		}
		return true;
	}

	virtual bool isWrongConfiguration() { return wrongConfiguration; }
	virtual void setWrongConfiguration(bool wrongConfiguration) { this->wrongConfiguration = wrongConfiguration; }
	virtual bool isHealthy() { return healthy; }
	virtual void setHealthy(bool h) { healthy = h; }
	virtual int getPriority() { return priority; }
	virtual void setPriority(int p) { priority = p; }
	virtual void addref() { ReferenceCounted<TCTeamInfo>::addref(); }
	virtual void delref() { ReferenceCounted<TCTeamInfo>::delref(); }

private:
	// Calculate an "average" of the metrics replies that we received.  Penalize teams from which we did not receieve all replies.
	int64_t getLoadAverage() {
		int64_t bytesSum = 0;
		int added = 0;
		for(int i=0; i<servers.size(); i++)
			if( servers[i]->serverMetrics.present() ) {
				added++;
				bytesSum += servers[i]->serverMetrics.get().load.bytes;
			}

		if( added < servers.size() )
			bytesSum *= 2;

		return added == 0 ? 0 : bytesSum / added;
	}

	// Calculate the max of the metrics replies that we received.


	ACTOR Future<Void> doUpdatePhysicalMetrics( TCTeamInfo* self ) {
		std::vector<Future<Void>> updates;
		for( int i = 0; i< self->servers.size(); i++ )
			updates.push_back( updateServerMetrics( self->servers[i] ) );
		Void _ = wait( waitForAll( updates ) );
		return Void();
	}
};

struct ServerStatus {
	bool isFailed;
	bool isUndesired;
	bool isWrongConfiguration;
	LocalityData locality;
	ServerStatus() : isFailed(true), isUndesired(false), isWrongConfiguration(false) {}
	ServerStatus( bool isFailed, bool isUndesired, LocalityData const& locality ) : isFailed(isFailed), isUndesired(isUndesired), locality(locality), isWrongConfiguration(false) {}
	bool isUnhealthy() const { return isFailed || isUndesired; }
	const char* toString() const { return isFailed ? "Failed" : isUndesired ? "Undesired" : "Healthy"; }

	bool operator == (ServerStatus const& r) const { return isFailed == r.isFailed && isUndesired == r.isUndesired && isWrongConfiguration == r.isWrongConfiguration && locality.zoneId() == r.locality.zoneId(); }

	//If a process has reappeared without the storage server that was on it (isFailed == true), we don't need to exclude it
	//We also don't need to exclude processes who are in the wrong configuration (since those servers will be removed)
	bool excludeOnRecruit() { return !isFailed && !isWrongConfiguration; }
};
typedef AsyncMap<UID, ServerStatus> ServerStatusMap;

ACTOR Future<Void> waitForAllDataRemoved( Database cx, UID serverID ) {
	state Transaction tr(cx);
	loop {
		try {
			tr.setOption(FDBTransactionOptions::PRIORITY_SYSTEM_IMMEDIATE);
			bool canRemove = wait( canRemoveStorageServer( &tr, serverID ) );
			if (canRemove)
				return Void();

			// Wait for any change to the serverKeys for this server
			Void _ = wait( delay(SERVER_KNOBS->ALL_DATA_REMOVED_DELAY, TaskDataDistribution) );
			//Void _ = tr.waitForChanges( KeyRangeRef( serverKeysPrefixFor(serverID),
			//										 serverKeysPrefixFor(serverID).toString() + allKeys.end.toString() ) );
			tr.reset();
		} catch (Error& e) {
			Void _ = wait( tr.onError(e) );
		}
	}
}

ACTOR Future<Void> storageServerFailureTracker(
	Database cx,
	StorageServerInterface server,
	ServerStatusMap *statusMap,
	ServerStatus *status,
	PromiseStream<Void> serverFailures,
	int64_t *unhealthyServers,
	UID masterId )
{
	loop {
		bool unhealthy = statusMap->count(server.id()) && statusMap->get(server.id()).isUnhealthy();
		if(unhealthy && !status->isUnhealthy()) {
			(*unhealthyServers)--;
		}
		if(!unhealthy && status->isUnhealthy()) {
			(*unhealthyServers)++;
		}

		statusMap->set( server.id(), *status );
		if( status->isFailed )
			serverFailures.send( Void() );

		choose {
			when ( Void _ = wait( status->isFailed
				? IFailureMonitor::failureMonitor().onStateEqual( server.waitFailure.getEndpoint(), FailureStatus(false) )
				: waitFailureClient(server.waitFailure, SERVER_KNOBS->DATA_DISTRIBUTION_FAILURE_REACTION_TIME, 0, TaskDataDistribution) ) )
			{
				status->isFailed = !status->isFailed;
				TraceEvent("StatusMapChange", masterId).detail("ServerID", server.id()).detail("Status", status->toString()).
					detail("Available", IFailureMonitor::failureMonitor().getState(server.waitFailure.getEndpoint()).isAvailable());
			}
			when ( Void _ = wait( status->isUnhealthy() ? waitForAllDataRemoved(cx, server.id()) : Never() ) ) { break; }
		}
	}

	return Void();
}

// Read keyservers, return unique set of teams
ACTOR Future<Reference<InitialDataDistribution>> getInitialDataDistribution( Database cx, UID masterId, MoveKeysLock moveKeysLock ) {
	state Reference<InitialDataDistribution> result = Reference<InitialDataDistribution>(new InitialDataDistribution);
	state Key beginKey = allKeys.begin;

	state bool succeeded;

	state Transaction tr( cx );

	//Get the server list in its own try/catch block since it modifies result.  We don't want a subsequent failure causing entries to be duplicated
	loop {
		succeeded = false;
		try {
			result->mode = 1;
			tr.setOption(FDBTransactionOptions::PRIORITY_SYSTEM_IMMEDIATE);
			Optional<Value> mode = wait( tr.get( dataDistributionModeKey ) );
			if (mode.present()) {
				BinaryReader rd( mode.get(), Unversioned() );
				rd >> result->mode;
			}
			if(!result->mode)
				return result;


			state Future<vector<ProcessData>> workers = getWorkers(&tr);
			state Future<Standalone<RangeResultRef>> serverList = tr.getRange( serverListKeys, CLIENT_KNOBS->TOO_MANY );
			Void _ = wait( success(workers) && success(serverList) );
			ASSERT( !serverList.get().more && serverList.get().size() < CLIENT_KNOBS->TOO_MANY );

			std::map<Optional<Standalone<StringRef>>, ProcessData> id_data;
			for( int i = 0; i < workers.get().size(); i++ )
				id_data[workers.get()[i].locality.processId()] = workers.get()[i];

			succeeded = true;

			for( int i = 0; i < serverList.get().size(); i++ ) {
				auto ssi = decodeServerListValue( serverList.get()[i].value );
				result->allServers.push_back( std::make_pair(ssi, id_data[ssi.locality.processId()].processClass) );
			}

			break;
		}
		catch(Error &e) {
			Void _ = wait( tr.onError(e) );

			ASSERT(!succeeded); //We shouldn't be retrying if we have already started modifying result in this loop
			TraceEvent("getInitialTeamsRetry", masterId);
		}
	}

	//If keyServers is too large to read in a single transaction, then we will have to break this process up into multiple transactions.
	//In that case, each iteration should begin where the previous left off
	while(beginKey < allKeys.end) {
		TEST(beginKey > allKeys.begin); //Multi-transactional getInitialDataDistribution
		loop {
			succeeded = false;
			try {
				tr.setOption(FDBTransactionOptions::PRIORITY_SYSTEM_IMMEDIATE);
				Void _ = wait(checkMoveKeysLockReadOnly(&tr, moveKeysLock));
				Standalone<RangeResultRef> keyServers = wait(krmGetRanges(&tr, keyServersPrefix, KeyRangeRef(beginKey, allKeys.end), SERVER_KNOBS->MOVE_KEYS_KRM_LIMIT, SERVER_KNOBS->MOVE_KEYS_KRM_LIMIT_BYTES));
				succeeded = true;

				vector<UID> src, dest, last;

				// for each range
				for(int i = 0; i < keyServers.size() - 1; i++) {
					KeyRangeRef keys( keyServers[i].key, keyServers[i+1].key );
					decodeKeyServersValue( keyServers[i].value, src, dest );
					std::pair<vector<UID>,vector<UID>> teams;
					for(int j=0; j<src.size(); j++)
						teams.first.push_back(src[j]);
					for(int j=0; j<dest.size(); j++)
						teams.second.push_back(dest[j]);
					result->shards.push_back( keyRangeWith(keys, teams) );
					result->teams.insert( teams.first );
					if (dest.size())
						result->teams.insert( teams.second );
				}

				ASSERT(keyServers.size() > 0);
				beginKey = keyServers.end()[-1].key;
				break;
			} catch (Error& e) {
				Void _ = wait( tr.onError(e) );

				ASSERT(!succeeded); //We shouldn't be retrying if we have already started modifying result in this loop
				TraceEvent("getInitialTeamsKeyServersRetry", masterId);
			}
		}

		tr.reset();
	}

	// a dummy shard at the end with no keys or servers makes life easier for trackInitialShards()
	result->shards.push_back( keyRangeWith(KeyRangeRef(allKeys.end,allKeys.end), std::pair<vector<UID>, vector<UID>>()) );

	return result;
}

Future<Void> storageServerTracker(
	struct DDTeamCollection* const& self,
	Database const& cx,
	TCServerInfo* const& server,
	ServerStatusMap* const& statusMap,
	MoveKeysLock const& lock,
	UID const& masterId,
	std::map<UID, Reference<TCServerInfo>>* const& other_servers,
	PromiseStream< std::pair<UID, Optional<StorageServerInterface>> > const& changes,
	PromiseStream<Void> const& serverFailures,
	Promise<Void> const& errorOut);

Future<Void> teamTracker( struct DDTeamCollection* const& self, Reference<IDataDistributionTeam> const& team );

struct DDTeamCollection {
	enum { REQUESTING_WORKER = 0, GETTING_WORKER = 1, GETTING_STORAGE = 2 };

	PromiseStream<Future<Void>> addActor;
	Database cx;
	UID masterId;
	int teamSize;
	IRepPolicyRef replicationPolicy;
	KeyValueStoreType storeType;

	bool doBuildTeams;
	Future<Void> teamBuilder;
	AsyncTrigger restartTeamBuilder;

	MoveKeysLock lock;
	PromiseStream<RelocateShard> output;
	vector<UID> allServers;
	ServerStatusMap server_status;
	int64_t unhealthyServers;
	std::map<UID, Reference<TCServerInfo>> server_info;
	vector<Reference<TCTeamInfo>> teams;
	Reference<ShardsAffectedByTeamFailure> shardsAffectedByTeamFailure;
	PromiseStream<UID> removedServers;
	std::set<UID> recruitingIds; // The IDs of the SS which are being recruited
	std::set<NetworkAddress> recruitingLocalities;
	PromiseStream< std::pair<UID, Optional<StorageServerInterface>> > serverChanges;
	PromiseStream<Void> serverFailures;
	Future<Void> initialFailureReactionDelay;
	Future<Void> initializationDoneActor;
	Promise<Void> serverTrackerErrorOut;
	AsyncVar<int> recruitingStream;
	Debouncer restartRecruiting;

	int healthyTeamCount;
	PromiseStream<Void> zeroHealthyTeams;

	int optimalTeamCount;
	PromiseStream<Void> optimalTeamChange;
	Promise<Void> onOptimalTeamChange;

	AsyncMap< AddressExclusion, bool > excludedServers;  // true if an address is in the excluded list in the database.  Updated asynchronously (eventually)

	DDTeamCollection(
		Database const& cx,
		UID masterId,
		MoveKeysLock const& lock,
		PromiseStream<RelocateShard> const& output,
		Reference<ShardsAffectedByTeamFailure> const& shardsAffectedByTeamFailure,
		int teamSize,
		IRepPolicyRef replicationPolicy,
		KeyValueStoreType storeType,
		PromiseStream< std::pair<UID, Optional<StorageServerInterface>> > const& serverChanges,
		Future<Void> readyToStart )
		:cx(cx), masterId(masterId), lock(lock), output(output), shardsAffectedByTeamFailure(shardsAffectedByTeamFailure), doBuildTeams( true ), teamBuilder( Void() ),
		 teamSize( teamSize ), replicationPolicy(replicationPolicy), storeType( storeType ), serverChanges(serverChanges),
		 initialFailureReactionDelay( delay( BUGGIFY ? 0 : SERVER_KNOBS->INITIAL_FAILURE_REACTION_DELAY, TaskDataDistribution  ) ), healthyTeamCount( 0 ),
		 initializationDoneActor(logOnCompletion(readyToStart && initialFailureReactionDelay, this)), optimalTeamCount( 0 ), recruitingStream(0), restartRecruiting( SERVER_KNOBS->DEBOUNCE_RECRUITING_DELAY ),
		 unhealthyServers(0)
	{
		TraceEvent("DDTrackerStarting", masterId)
			.detail( "State", "Inactive" )
			.trackLatest( format("%s/DDTrackerStarting", printable(cx->dbName).c_str() ).c_str() );
	}

	~DDTeamCollection() {
		// The following kills a reference cycle between the teamTracker actor and the TCTeamInfo that both holds and is held by the actor
		// It also ensures that the trackers are done fiddling with healthyTeamCount before we free this
		for(int i=0; i < teams.size(); i++) {
			teams[i]->tracker.cancel();
		}
		// The following makes sure that, even if a reference to a team is held in the DD Queue, the tracker will be stopped
		//  before the server_status map to which it has a pointer, is destroyed.
		for(auto it = server_info.begin(); it != server_info.end(); ++it) {
			it->second->tracker.cancel();
		}

		teamBuilder.cancel();
	}

	ACTOR Future<Void> logOnCompletion( Future<Void> signal, DDTeamCollection *self ) {
		Void _ = wait(signal);
		Void _ = wait(delay(SERVER_KNOBS->LOG_ON_COMPLETION_DELAY, TaskDataDistribution));

		TraceEvent("DDTrackerStarting", self->masterId)
			.detail( "State", "Active" )
			.trackLatest( format("%s/DDTrackerStarting", printable(self->cx->dbName).c_str() ).c_str() );

		return Void();
	}

	ACTOR Future<Void> checkBuildTeams( DDTeamCollection* self ) {
		state Promise<Void> restart;

		while( !self->teamBuilder.isReady() )
			Void _ = wait( self->teamBuilder );

		if( self->doBuildTeams ) {
			self->doBuildTeams = false;
			try {
				loop {
					Promise<Void> oldRestart = restart;
					restart = Promise<Void>();
					self->teamBuilder = self->buildTeams( self ) || restart.getFuture();
					oldRestart.send( Void() );
					choose {
						when( Void _ = wait( self->teamBuilder ) ) { break; }
						when( Void _ = wait( self->restartTeamBuilder.onTrigger() ) ) {}
					}
				}
			}
			catch(Error &e) {
				if(!restart.isSet()) {
					restart.send(Void());
				}
				throw;
			}
		}

		return Void();
	}

	// SOMEDAY: Make bestTeam better about deciding to leave a shard where it is (e.g. in PRIORITY_TEAM_HEALTHY case)
	//		    use keys, src, dest, metrics, priority, system load, etc.. to decide...
	ACTOR Future<Void> getTeam( DDTeamCollection* self, GetTeamRequest req ) {
		try {
			Void _ = wait( self->checkBuildTeams( self ) );

			// Select the best team
			// Currently the metric is minimum used disk space (adjusted for data in flight)
			// Only healthy teams may be selected. The team has to be healthy at the moment we update
			//   shardsAffectedByTeamFailure or we could be dropping a shard on the floor (since team
			//   tracking is "edge triggered")
			// SOMEDAY: Account for capacity, load (when shardMetrics load is high)

			int64_t bestLoadBytes = 0;
			Optional<Reference<IDataDistributionTeam>> bestOption;
			std::vector<std::pair<int, Reference<IDataDistributionTeam>>> randomTeams;

			if( !req.wantsNewServers ) {
				std::set< UID > sources;
				std::vector<Reference<IDataDistributionTeam>> similarTeams;
				bool foundExact = false;

				for( int i = 0; i < req.sources.size(); i++ )
					sources.insert( req.sources[i] );

				for( int i = 0; i < req.sources.size(); i++ ) {
					if( !self->server_info.count( req.sources[i] ) ) {
						TEST( true ); // GetSimilarTeams source server now unknown
					}
					else {
						auto& teamList = self->server_info[ req.sources[i] ]->teams;
						for( int j = 0; j < teamList.size(); j++ ) {
							if( teamList[j]->isHealthy() && (!req.preferLowerUtilization || teamList[j]->hasHealthyFreeSpace())) {
								int sharedMembers = 0;
								for( int k = 0; k < teamList[j]->serverIDs.size(); k++ )
									if( sources.count( teamList[j]->serverIDs[k] ) )
										sharedMembers++;

								if( !foundExact && sharedMembers == teamList[j]->serverIDs.size() ) {
									foundExact = true;
									bestOption = Optional<Reference<IDataDistributionTeam>>();
									similarTeams.clear();
								}

								if( (sharedMembers == teamList[j]->serverIDs.size()) || (!foundExact && req.wantsTrueBest) ) {
									int64_t loadBytes = SOME_SHARED * teamList[j]->getLoadBytes(true, req.inflightPenalty);
									if( !bestOption.present() || ( req.preferLowerUtilization && loadBytes < bestLoadBytes ) || ( !req.preferLowerUtilization && loadBytes > bestLoadBytes ) ) {
										bestLoadBytes = loadBytes;
										bestOption = teamList[j];
									}
								}
								else if( !req.wantsTrueBest && !foundExact )
									similarTeams.push_back( teamList[j] );
							}
						}
					}
				}

				if( foundExact || (req.wantsTrueBest && bestOption.present() ) ) {
					TraceEvent("getTeam").detail("wantsVariety", req.wantsNewServers).detail("bestOption", bestOption.get()->getDesc());
					ASSERT( bestOption.present() );
					req.reply.send( bestOption );
					return Void();
				}

				if( !req.wantsTrueBest ) {
					while( similarTeams.size() && randomTeams.size() < SERVER_KNOBS->BEST_TEAM_OPTION_COUNT ) {
						int randomTeam = g_random->randomInt( 0, similarTeams.size() );
						randomTeams.push_back( std::make_pair( SOME_SHARED, similarTeams[randomTeam] ) );
						std::swap( similarTeams[randomTeam], similarTeams.back() );
						similarTeams.pop_back();
					}
				}
			}

			ASSERT( self->teams.size() );

			if( req.wantsTrueBest ) {
				ASSERT( !bestOption.present() );
				for( int i = 0; i < self->teams.size(); i++ ) {
					if( self->teams[i]->isHealthy() && (!req.preferLowerUtilization || self->teams[i]->hasHealthyFreeSpace()) ) {
						int64_t loadBytes = NONE_SHARED * self->teams[i]->getLoadBytes(true, req.inflightPenalty);
						if( !bestOption.present() || ( req.preferLowerUtilization && loadBytes < bestLoadBytes ) || ( !req.preferLowerUtilization && loadBytes > bestLoadBytes ) ) {
							bestLoadBytes = loadBytes;
							bestOption = self->teams[i];
						}
					}
				}
			}
			else {
				int nTries = 0;
				while( randomTeams.size() < SERVER_KNOBS->BEST_TEAM_OPTION_COUNT && nTries < SERVER_KNOBS->BEST_TEAM_MAX_TEAM_TRIES ) {
					Reference<IDataDistributionTeam> dest = g_random->randomChoice(self->teams);

					bool ok = dest->isHealthy() && (!req.preferLowerUtilization || dest->hasHealthyFreeSpace());
					for(int i=0; ok && i<randomTeams.size(); i++)
						if (randomTeams[i].second->getServerIDs() == dest->getServerIDs())
							ok = false;

					if (ok)
						randomTeams.push_back( std::make_pair( NONE_SHARED, dest ) );
					else
						nTries++;
				}

				for( int i = 0; i < randomTeams.size(); i++ ) {
					int64_t loadBytes = randomTeams[i].first * randomTeams[i].second->getLoadBytes(true, req.inflightPenalty);
					if( !bestOption.present() || ( req.preferLowerUtilization && loadBytes < bestLoadBytes ) || ( !req.preferLowerUtilization && loadBytes > bestLoadBytes ) ) {
						bestLoadBytes = loadBytes;
						bestOption = randomTeams[i].second;
					}
				}
			}
			req.reply.send( bestOption );
			return Void();
		} catch( Error &e ) {
			if( e.code() != error_code_actor_cancelled)
				req.reply.sendError( e );
			throw;
		}
	}

	int64_t getDebugTotalDataInFlight() {
		int64_t total = 0;
		for(auto itr = server_info.begin(); itr != server_info.end(); ++itr)
			total += itr->second->dataInFlightToServer;
		return total;
	}

	void addSubsetOfEmergencyTeams() {
		for( int i = 0; i < teams.size(); i++ ) {
			if( teams[i]->servers.size() > teamSize ) {
				auto& serverIds = teams[i]->getServerIDs();
				bool foundTeam = false;
				for( int j = 0; j < std::max( 1, (int)(serverIds.size() - teamSize + 1) ) && !foundTeam; j++ ) {
					auto& serverTeams = server_info[serverIds[j]]->teams;
					for( int k = 0; k < serverTeams.size(); k++ ) {
						auto &testTeam = serverTeams[k]->getServerIDs();
						bool allInTeam = true;
						for( int l = 0; l < testTeam.size(); l++ ) {
							if( std::find( serverIds.begin(), serverIds.end(), testTeam[l] ) == serverIds.end() ) {
								allInTeam = false;
								break;
							}
						}
						if( allInTeam ) {
							foundTeam = true;
							break;
						}
					}
				}
				if( !foundTeam ) {
					addTeam(serverIds.begin(), serverIds.begin() + teamSize );
				}
			}
		}
	}

	void init( InitialDataDistribution const& initTeams ) {
		// SOMEDAY: If some servers have teams and not others (or some servers have more data than others) and there is an address/locality collision, should
		// we preferentially mark the least used server as undesirable?
		for(auto i = initTeams.allServers.begin(); i != initTeams.allServers.end(); ++i)
			addServer( i->first, i->second, serverTrackerErrorOut );

		for(auto t = initTeams.teams.begin(); t != initTeams.teams.end(); ++t) {
			addTeam(t->begin(), t->end() );
		}

		addSubsetOfEmergencyTeams();
	}

	void evaluateTeamQuality() {
		int teamCount = teams.size(), serverCount = allServers.size();
		double teamsPerServer = (double)teamCount * teamSize / serverCount;

		ASSERT( serverCount == server_info.size() );

		int minTeams = 100000, maxTeams = 0;
		double varTeams = 0;

		std::map<Optional<Standalone<StringRef>>, int> machineTeams;
		for(auto s = server_info.begin(); s != server_info.end(); ++s) {
			if(!server_status.get(s->first).isUndesired) {
				int stc = s->second->teams.size();
				minTeams = std::min(minTeams, stc);
				maxTeams = std::max(maxTeams, stc);
				varTeams += (stc - teamsPerServer)*(stc - teamsPerServer);
				machineTeams[s->second->lastKnownInterface.locality.zoneId()] += stc;
			}
		}
		varTeams /= teamsPerServer*teamsPerServer;

		int minMachineTeams = 100000, maxMachineTeams = 0;
		for( auto m = machineTeams.begin(); m != machineTeams.end(); ++m ) {
			minMachineTeams = std::min( minMachineTeams, m->second );
			maxMachineTeams = std::max( maxMachineTeams, m->second );
		}

		TraceEvent(
			minTeams>0 ? SevInfo : SevWarn,
			"DataDistributionTeamQuality", masterId)
			.detail("Servers", serverCount)
			.detail("Teams", teamCount)
			.detail("TeamsPerServer", teamsPerServer)
			.detail("Variance", varTeams/serverCount)
			.detail("ServerMinTeams", minTeams)
			.detail("ServerMaxTeams", maxTeams)
			.detail("MachineMinTeams", minMachineTeams)
			.detail("MachineMaxTeams", maxMachineTeams);
	}

	bool teamExists( vector<UID> &team ) {
		bool exists = false;
		for (int i=0;i<teams.size();i++){
			if (teams[i]->getServerIDs() == team) {
				exists = true;
				break;
			}
		}
		return exists;
	}

	void addTeam( std::set<UID> const& team ) {
		addTeam(team.begin(), team.end());
	}

	template<class InputIt>
	void addTeam( InputIt begin, InputIt end) {
		vector< Reference<TCServerInfo> > newTeamServers;
		for(auto i = begin; i != end; ++i) {
			if(server_info[*i]) {
				newTeamServers.push_back( server_info[ *i ] );
			}
			else {
				TraceEvent(SevError, "DDTeamCollection_addedTeamNotInCollection");
			}
		}
		Reference<TCTeamInfo> teamInfo( new TCTeamInfo( newTeamServers ) );
		TraceEvent("TeamCreation", masterId).detail("Team", teamInfo->getDesc());
		teamInfo->tracker = teamTracker( this, teamInfo );
		teams.push_back( teamInfo );
		for (int i=0;i<newTeamServers.size();i++) {
			server_info[ newTeamServers[i]->id ]->teams.push_back( teamInfo );
		}
	}

	ACTOR Future<Void> addAllTeams( DDTeamCollection *self, int location, vector<LocalityEntry>* history, Reference<LocalityMap<UID>> processes, vector<std::vector<UID>>* output, int teamLimit, int* addedTeams ) {
		Void _ = wait( yield( TaskDataDistributionLaunch ) );

		// Add team, if valid
		if(history->size() == self->teamSize) {
			auto valid = self->replicationPolicy->validate(*history, processes);
			if(!valid) {
				return Void();
			}
			std::vector<UID> team;
			for(auto it = history->begin(); it != history->end(); it++) {
				team.push_back(*processes->getObject(*it));
			}

			if( !self->teamExists(team) && *addedTeams < teamLimit ) {
				output->push_back(team);
				(*addedTeams)++;
			}
			return Void();
		}

		//loop through remaining potential team members, add one and recursively call function
		for(; location < processes->size(); location++) {
			history->push_back(processes->getEntry(location));
			state int depth = history->size();
			Void _ = wait( self->addAllTeams( self, location + 1, history, processes, output, teamLimit, addedTeams ) );
			ASSERT( history->size() == depth); // the "stack" should be unchanged by this call
			history->pop_back();
			if(*addedTeams > teamLimit)
				break;
		}

		return Void();
	}

	ACTOR Future<int> addAllTeams( DDTeamCollection *self, vector<UID> input, vector<std::vector<UID>>* output, int teamLimit ) {
		state int addedTeams = 0;
		state vector<LocalityEntry> history;
		state Reference<LocalityMap<UID>> processes(new LocalityMap<UID>());
		for(auto it = input.begin(); it != input.end(); it++) {
			if(self->server_info[*it]) {
				processes->add(self->server_info[*it]->lastKnownInterface.locality, &*it);
			}
		}
		Void _ = wait( self->addAllTeams( self, 0, &history, processes, output, teamLimit, &addedTeams ) );
		return addedTeams;
	}

	int addTeamsBestOf( int teamsToBuild ) {
		int addedTeams = 0;

		LocalityMap<UID> totalServers;

		for(auto i = server_info.begin(); i != server_info.end(); ++i) {
			if (!server_status.get(i->first).isUndesired) {
				auto& id = i->first;
				auto& locality = i->second->lastKnownInterface.locality;
				totalServers.add(locality, &id);
			}
		}

		if(totalServers.size() < teamSize ) {
			TraceEvent(SevWarn, "DataDistributionBuildTeams", masterId).detail("Reason","Not enough servers for a team").detail("Servers",totalServers.size()).detail("teamSize", teamSize);
			return addedTeams;
		}

		int loopCount = 0;
		// add teams
		while( addedTeams < teamsToBuild ) {
			std::vector<LocalityEntry> leastUsedServers;
			int minTeamCount = CLIENT_KNOBS->TOO_MANY;
			for(int i = 0; i < totalServers.size(); i++) {
				LocalityEntry process = totalServers.getEntry(i);
				UID id = *totalServers.getObject(process);
				int teamCount = server_info[id]->teams.size();
				if(teamCount < minTeamCount) {
					leastUsedServers.clear();
					minTeamCount = teamCount;
				}
				if(teamCount <= minTeamCount) {
					leastUsedServers.push_back(process);
				}
			}

			std::vector<UID*> team;
			std::vector<LocalityEntry> forcedAttributes;

			if (leastUsedServers.size()) {
				forcedAttributes.push_back(g_random->randomChoice(leastUsedServers));
			}

			std::vector<UID*> bestTeam;
			int bestScore = CLIENT_KNOBS->TOO_MANY;

			int maxAttempts = SERVER_KNOBS->BEST_OF_AMT;
			for( int i = 0; i < maxAttempts && i < 100; i++) {
				team.clear();
				auto success = totalServers.selectReplicas(replicationPolicy, forcedAttributes, team);
				if(!success) {
					break;
				}

				if(forcedAttributes.size() > 0) {
					team.push_back((UID*)totalServers.getObject(forcedAttributes[0]));
				}
				if( team.size() != teamSize) {
					maxAttempts += 1;
				}

				int score = 0;
				for(auto process = team.begin(); process != team.end(); process++) {
					score += server_info[**process]->teams.size();
				}

				if(score < bestScore) {
					bestTeam = team;
					bestScore = score;
				}
			}

			if( bestTeam.size() == teamSize) {
				vector<UID> processIDs;

				for (auto process = bestTeam.begin(); process < bestTeam.end(); process++) {
					processIDs.push_back(**process);
				}

				std::sort(processIDs.begin(), processIDs.end());

				if( !teamExists( processIDs ) ) {
					addTeam(processIDs.begin(), processIDs.end());
					addedTeams++;
				}
			}
			else {
				TraceEvent(SevWarn, "DataDistributionBuildTeams", masterId).detail("Reason","Unable to make desiredTeams");
				break;
			}
			if(++loopCount > 2*teamsToBuild*(teamSize+1) ) {
				break;
			}
		}
		return addedTeams;
	}

	// Use the current set of known processes (from server_info) to compute an optimized set of storage server teams.
	// The following are guarantees of the process:
	//   - Each newly-built team will meet the replication policy
	//   - All newly-built teams will have exactly teamSize machines
	//
	// buildTeams() only ever adds teams to the list of teams. Teams are only removed from the list when all data has been removed.
	//
	// buildTeams will not count teams larger than teamSize against the desired teams.
	ACTOR Future<Void> buildTeams( DDTeamCollection* self ) {
		state int desiredTeams;
		int serverCount = 0;
		int uniqueDataCenters = 0;
		int uniqueMachines = 0;
		std::set<Optional<Standalone<StringRef>>> machines;

		for(auto i = self->server_info.begin(); i != self->server_info.end(); ++i) {
			if (!self->server_status.get(i->first).isUndesired) {
				++serverCount;
				LocalityData& serverLocation = i->second->lastKnownInterface.locality;
				machines.insert( serverLocation.zoneId() );
			}
		}
		uniqueMachines = machines.size();

		// If there are too few machines to even build teams or there are too few represented datacenters, build no new teams
		if( uniqueMachines >= self->teamSize ) {
			desiredTeams = SERVER_KNOBS->DESIRED_TEAMS_PER_SERVER*serverCount;

			// Count only properly sized teams against the desired number of teams. This is to prevent "emergency" merged teams (see MoveKeys)
			//  from overwhelming the team count (since we really did not want that team in the first place). These larger teams will not be
			//  returned from getRandomTeam() (as used by bestTeam to find a new home for a shard).
			// Also exclude teams who have members in the wrong configuration, since we don't want these teams either
			int teamCount = 0;
			for(int i = 0; i < self->teams.size(); i++) {
				if( self->teams[i]->getServerIDs().size() == self->teamSize && !self->teams[i]->isWrongConfiguration() ) {
					teamCount++;
				}
			}

			TraceEvent("BuildTeamsBegin", self->masterId).detail("DesiredTeams", desiredTeams).detail("UniqueMachines", uniqueMachines)
				.detail("TeamSize", self->teamSize).detail("Servers", serverCount)
				.detail("CurrentTrackedTeams", self->teams.size()).detail("TeamCount", teamCount);

			if( desiredTeams > teamCount ) {
				std::set<UID> desiredServerSet;
				for(auto i = self->server_info.begin(); i != self->server_info.end(); ++i)
					if (!self->server_status.get(i->first).isUndesired)
						desiredServerSet.insert(i->second->id);

				vector<UID> desiredServerVector( desiredServerSet.begin(), desiredServerSet.end() );

				state int teamsToBuild = desiredTeams - teamCount;

				state vector<std::vector<UID>> builtTeams;
				int addedTeams = wait( self->addAllTeams( self, desiredServerVector, &builtTeams, teamsToBuild ) );

				if( addedTeams < teamsToBuild ) {
					for( int i = 0; i < builtTeams.size(); i++ ) {
						std::sort(builtTeams[i].begin(), builtTeams[i].end());
						self->addTeam( builtTeams[i].begin(), builtTeams[i].end() );
					}
					TraceEvent("AddAllTeams", self->masterId).detail("CurrentTeams", self->teams.size()).detail("AddedTeams", builtTeams.size());
				}
				else {
					int addedTeams = self->addTeamsBestOf( teamsToBuild );
					TraceEvent("AddTeamsBestOf", self->masterId).detail("CurrentTeams", self->teams.size()).detail("AddedTeams", addedTeams);
				}
			}
		}

		self->evaluateTeamQuality();

		//Building teams can cause servers to become undesired, which can make teams unhealthy.
		//Let all of these changes get worked out before responding to the get team request
		Void _ = wait( delay(0, TaskDataDistributionLaunch) );

		return Void();
	}

	void noHealthyTeams() {
		std::set<UID> desiredServerSet;
		std::string desc;
		for(auto i = server_info.begin(); i != server_info.end(); ++i) {
			ASSERT(i->first == i->second->id);
			if (!server_status.get(i->first).isFailed) {
				desiredServerSet.insert(i->first);
				desc += i->first.shortString() + " (" + i->second->lastKnownInterface.toString() + "), ";
			}
		}
		vector<UID> desiredServerVector( desiredServerSet.begin(), desiredServerSet.end() );

		TraceEvent(SevWarn, "NoHealthyTeams", masterId)
			.detail("CurrentTeamCount", teams.size())
			.detail("ServerCount", server_info.size())
			.detail("NonFailedServerCount", desiredServerVector.size());
	}

	void countHealthyTeams() {
		int healthy = 0;
		for(auto it = teams.begin(); it != teams.end(); it++) {
			if( (*it)->isHealthy() ) {
				healthy++;
			}
		}
		TraceEvent(healthy == healthyTeamCount ? SevInfo : SevWarnAlways, "HealthyTeamCheck", masterId)
			.detail("ValidatedCount", healthy)
			.detail("ProvidedCount", healthyTeamCount);
	}

	void addServer( StorageServerInterface newServer, ProcessClass processClass, Promise<Void> errorOut ) {
		allServers.push_back( newServer.id() );

		TraceEvent("AddedStorageServer", masterId).detail("ServerID", newServer.id()).detail("ProcessClass", processClass.toString()).detail("WaitFailureToken", newServer.waitFailure.getEndpoint().token).detail("address", newServer.waitFailure.getEndpoint().address);
		auto &r = server_info[newServer.id()] = Reference<TCServerInfo>( new TCServerInfo( newServer, processClass ) );
		r->tracker = storageServerTracker( this, cx, r.getPtr(), &server_status, lock, masterId, &server_info, serverChanges, serverFailures, errorOut );
		restartTeamBuilder.trigger();
	}

	void removeServer( UID removedServer ) {
		TraceEvent("RemovedStorageServer", masterId).detail("ServerID", removedServer);
		// ASSERT( !shardsAffectedByTeamFailure->getServersForTeam( t ) for all t in teams that contain removedServer )

		// Find all servers with which the removedServer shares teams
		std::set<UID> serversWithAjoiningTeams;
		auto& sharedTeams = server_info[ removedServer ]->teams;
		for( int i = 0; i < sharedTeams.size(); i++ ) {
			auto& teamIds = sharedTeams[i]->getServerIDs();
			serversWithAjoiningTeams.insert( teamIds.begin(), teamIds.end() );
		}
		serversWithAjoiningTeams.erase( removedServer );

		// For each server in a team with the removedServer, erase shared teams from the list of teams in that other server
		for( auto it = serversWithAjoiningTeams.begin(); it != serversWithAjoiningTeams.end(); ++it ) {
			auto& teams = server_info[ *it ]->teams;
			for( int t = 0; t < teams.size(); t++ ) {
				auto& serverIds = teams[t]->getServerIDs();
				if ( std::count( serverIds.begin(), serverIds.end(), removedServer ) ) {
					teams[t--] = teams.back();
					teams.pop_back();
				}
			}
		}

		// remove removedServer from allServers, server_info
		for(int s=0; s<allServers.size(); s++) {
			if (allServers[s] == removedServer) {
				allServers[s--] = allServers.back();
				allServers.pop_back();
			}
		}
		server_info.erase( removedServer );

		// remove all teams that contain removedServer
		// SOMEDAY: can we avoid walking through all teams, since we have an index of teams in which removedServer participated
		for(int t=0; t<teams.size(); t++) {
			if ( std::count( teams[t]->getServerIDs().begin(), teams[t]->getServerIDs().end(), removedServer ) ) {
				teams[t]->tracker.cancel();
				teams[t--] = teams.back();
				teams.pop_back();
			}
		}
		doBuildTeams = true;
		restartTeamBuilder.trigger();

		TraceEvent("DataDistributionTeamCollectionUpdate", masterId)
			.detail("Teams", teams.size())
			.detail("Servers", allServers.size());
	}
};

// Track a team and issue RelocateShards when the level of degradation changes
ACTOR Future<Void> teamTracker( DDTeamCollection *self, Reference<IDataDistributionTeam> team) {
	state int lastServersLeft = team->getServerIDs().size();
	state bool lastAnyUndesired = false;
	state bool wrongSize = team->getServerIDs().size() != self->teamSize;
	state bool lastReady = self->initialFailureReactionDelay.isReady();
	state bool lastHealthy = team->isHealthy();
	state bool lastOptimal = team->isOptimal();
	state bool lastWrongConfiguration = team->isWrongConfiguration();

	if(lastHealthy) {
		self->healthyTeamCount++;

		if(lastOptimal) {
			self->optimalTeamCount++;
			if( self->optimalTeamCount == 1 )
				self->optimalTeamChange.send(Void());
		}
	}

	TraceEvent("TeamTrackerStarting", self->masterId).detail("Reason", "Initial wait complete (sc)").detail("Team", team->getDesc());

	try {
		loop {
			TraceEvent("TeamHealthChangeDetected", self->masterId).detail("isReady", self->initialFailureReactionDelay.isReady() );
			// Check if the number of degraded machines has changed
			state vector<Future<Void>> change;
			auto servers = team->getServerIDs();
			bool anyUndesired = false;
			bool anyWrongConfiguration = false;
			Reference<LocalityGroup> teamLocality(new LocalityGroup());

			for(auto s = servers.begin(); s != servers.end(); ++s) {
				change.push_back( self->server_status.onChange( *s ) );
				auto& status = self->server_status.get(*s);
				if (!status.isFailed)
					teamLocality->add( status.locality );
				if (status.isUndesired)
					anyUndesired = true;
				if (status.isWrongConfiguration)
					anyWrongConfiguration = true;
			}

			int serversLeft = teamLocality->size();
			bool matchesPolicy = self->replicationPolicy->validate(teamLocality->getEntries(), teamLocality);

			if( !self->initialFailureReactionDelay.isReady() )
				change.push_back( self->initialFailureReactionDelay );

			bool recheck = lastReady != self->initialFailureReactionDelay.isReady() && ( !matchesPolicy || anyUndesired || team->getServerIDs().size() != self->teamSize );
			lastReady = self->initialFailureReactionDelay.isReady();

			if( serversLeft != lastServersLeft || anyUndesired != lastAnyUndesired || anyWrongConfiguration != lastWrongConfiguration || wrongSize || recheck ) {
				TraceEvent("TeamHealthChanged", self->masterId)
					.detail("Team", team->getDesc()).detail("serversLeft", serversLeft)
					.detail("lastServersLeft", lastServersLeft).detail("ContainsUndesiredServer", anyUndesired)
					.detail("HealthyTeamsCount", self->healthyTeamCount).detail("IsWrongConfiguration", anyWrongConfiguration);

				bool healthy = matchesPolicy && !anyUndesired && team->getServerIDs().size() == self->teamSize && team->getServerIDs().size() == serversLeft;
				team->setHealthy( healthy );	// Unhealthy teams won't be chosen by bestTeam

				team->setWrongConfiguration( anyWrongConfiguration );

				bool optimal = team->isOptimal();
				int lastOptimalCount = self->optimalTeamCount;
				if( optimal != lastOptimal ) {
					lastOptimal = optimal;
					if( lastHealthy )
						self->optimalTeamCount += lastOptimal ? 1 : -1;
				}

				if( lastHealthy != healthy ) {
					lastHealthy = healthy;
					self->healthyTeamCount += healthy ? 1 : -1;

					ASSERT( self->healthyTeamCount >= 0 );

					if( self->healthyTeamCount == 0 ) {
						TraceEvent(SevWarn, "ZeroTeamsHealthySignalling", self->masterId)
							.detail("SignallingTeam", team->getDesc());
						self->zeroHealthyTeams.send( Void() );
					}

					if( lastOptimal )
						self->optimalTeamCount += lastHealthy ? 1 : -1;

					TraceEvent("TeamHealthDifference", self->masterId)
						.detail("LastOptimal", lastOptimal)
						.detail("LastHealthy", lastHealthy)
						.detail("Optimal", optimal)
						.detail("OptimalTeamCount", self->optimalTeamCount);
				}

				if( lastOptimalCount != self->optimalTeamCount && ( self->optimalTeamCount == 0 || self->optimalTeamCount == 1 ) ) {
					TraceEvent("OptimalTeamsChanging", self->masterId);
					self->optimalTeamChange.send( Void() );
				}

				lastServersLeft = serversLeft;
				lastAnyUndesired = anyUndesired;
				lastWrongConfiguration = anyWrongConfiguration;
				wrongSize = false;

				state int lastPriority = team->getPriority();
				if( serversLeft < self->teamSize ) {
					if( serversLeft == 0 )
						team->setPriority( PRIORITY_TEAM_0_LEFT );
					else if( serversLeft == 1 )
						team->setPriority( PRIORITY_TEAM_1_LEFT );
					else if( serversLeft == 2 )
						team->setPriority( PRIORITY_TEAM_2_LEFT );
					else
						team->setPriority( PRIORITY_TEAM_UNHEALTHY );
				}
				else if ( team->getServerIDs().size() != self->teamSize )
					team->setPriority( PRIORITY_TEAM_UNHEALTHY );
				else if( anyUndesired )
					team->setPriority( PRIORITY_TEAM_CONTAINS_UNDESIRED_SERVER );
				else
					team->setPriority( PRIORITY_TEAM_HEALTHY );
				TraceEvent("TeamPriorityChange", self->masterId).detail("Priority", team->getPriority());

				if( self->initialFailureReactionDelay.isReady() ) {
					vector<KeyRange> shards = self->shardsAffectedByTeamFailure->getShardsFor( team->getServerIDs() );

					for(int i=0; i<shards.size(); i++) {
						int maxPriority = team->getPriority();
						auto teams = self->shardsAffectedByTeamFailure->getTeamsFor( shards[i] );
						for( int t=0; t<teams.size(); t++) {
							ASSERT( teams[t].size() );

							if( self->server_info.count( teams[t][0] ) ) {
								auto& info = self->server_info[teams[t][0]];

								bool found = false;
								for( int i = 0; i < info->teams.size(); i++ ) {
									if( info->teams[i]->serverIDs == teams[t] ) {
										maxPriority = std::max( maxPriority, info->teams[i]->getPriority() );
										found = true;
										break;
									}
								}

								TEST(!found); // A removed team is still associated with a shard in SABTF
							} else {
								TEST(true); // A removed server is still associated with a team in SABTF
							}
						}

						if( maxPriority == team->getPriority() || lastPriority > maxPriority ) {
							RelocateShard rs;
							rs.keys = shards[i];
							rs.priority = maxPriority;

							self->output.send(rs);
							if(g_random->random01() < 0.01) {
								TraceEvent("SendRelocateToDDQx100", self->masterId)
									.detail("Team", team->getDesc())
									.detail("KeyBegin", printable(rs.keys.begin))
									.detail("KeyEnd", printable(rs.keys.end))
									.detail("Priority", rs.priority)
									.detail("TeamFailedMachines", team->getServerIDs().size()-serversLeft)
									.detail("TeamOKMachines", serversLeft);
							}
						} else {
							TraceEvent("RelocationNotSentToDDQ", self->masterId)
								.detail("Team", team->getDesc());
						}
					}
				} else {
					TraceEvent("TeamHealthNotReady", self->masterId);
				}
			}

			// Wait for any of the machines to change status
			Void _ = wait( quorum( change, 1 ) );
			Void _ = wait( yield() );
		}
	} catch(Error& e) {
		if( team->isHealthy() ) {
			self->healthyTeamCount--;
			ASSERT( self->healthyTeamCount >= 0 );

			if( self->healthyTeamCount == 0 ) {
				TraceEvent(SevWarn, "ZeroTeamsHealthySignalling", self->masterId).detail("SignallingTeam", team->getDesc());
				self->zeroHealthyTeams.send( Void() );
			}
		}
		throw;
	}
}

ACTOR Future<Void> trackExcludedServers( DDTeamCollection *self, Database cx ) {
	loop {
		// Fetch the list of excluded servers
		state Transaction tr(cx);
		state Optional<Value> lastChangeID;
		loop {
			try {
				state Future<Standalone<RangeResultRef>> fresults = tr.getRange( excludedServersKeys, CLIENT_KNOBS->TOO_MANY );
				state Future<Optional<Value>> fchid = tr.get( excludedServersVersionKey );
				Void _ = wait( success(fresults) && success(fchid) );

				Standalone<RangeResultRef> results = fresults.get();
				lastChangeID = fchid.get();
				ASSERT( !results.more && results.size() < CLIENT_KNOBS->TOO_MANY );

				std::set<AddressExclusion> excluded;
				for(auto r = results.begin(); r != results.end(); ++r) {
					AddressExclusion addr = decodeExcludedServersKey(r->key);
					if (addr.isValid())
						excluded.insert( addr );
				}

				TraceEvent("DDExcludedServersChanged", self->masterId).detail("Rows", results.size()).detail("Exclusions", excluded.size());

				// Reset and reassign self->excludedServers based on excluded, but weonly
				// want to trigger entries that are different
				auto old = self->excludedServers.getKeys();
				for(auto& o : old)
					if (!excluded.count(o))
						self->excludedServers.set(o, false);
				for(auto& n : excluded)
					self->excludedServers.set(n, true);
				self->restartRecruiting.trigger();
				break;
			} catch (Error& e) {
				Void _ = wait( tr.onError(e) );
			}
		}

		// Wait for a change in the list of excluded servers
		loop {
			try {
				Optional<Value> nchid = wait( tr.get( excludedServersVersionKey ) );
				if (nchid != lastChangeID)
					break;

				Void _ = wait( delay( SERVER_KNOBS->SERVER_LIST_DELAY, TaskDataDistribution ) );  // FIXME: make this tr.watch( excludedServersVersionKey ) instead
				tr = Transaction(cx);
			} catch (Error& e) {
				Void _ = wait( tr.onError(e) );
			}
		}
	}
}

ACTOR Future<vector<std::pair<StorageServerInterface, ProcessClass>>> getServerListAndProcessClasses( Transaction *tr ) {
	state Future<vector<ProcessData>> workers = getWorkers(tr);
	state Future<Standalone<RangeResultRef>> serverList = tr->getRange( serverListKeys, CLIENT_KNOBS->TOO_MANY );
	Void _ = wait( success(workers) && success(serverList) );
	ASSERT( !serverList.get().more && serverList.get().size() < CLIENT_KNOBS->TOO_MANY );

	std::map<Optional<Standalone<StringRef>>, ProcessData> id_data;
	for( int i = 0; i < workers.get().size(); i++ )
		id_data[workers.get()[i].locality.processId()] = workers.get()[i];

	vector<std::pair<StorageServerInterface, ProcessClass>> results;
	for( int i = 0; i < serverList.get().size(); i++ ) {
		auto ssi = decodeServerListValue( serverList.get()[i].value );
		results.push_back( std::make_pair(ssi, id_data[ssi.locality.processId()].processClass) );
	}

	return results;
}

ACTOR Future<Void> waitServerListChange( DDTeamCollection *self, Database cx, FutureStream<Void> serverRemoved ) {
	state Future<Void> checkSignal = delay(SERVER_KNOBS->SERVER_LIST_DELAY, TaskDataDistribution);
	state Future<vector<std::pair<StorageServerInterface, ProcessClass>>> serverListAndProcessClasses = Never();
	state bool isFetchingResults = false;
	state Transaction tr(cx);
	loop {
		try {
			choose {
				when( Void _ = wait( checkSignal ) ) {
					checkSignal = Never();
					isFetchingResults = true;
					serverListAndProcessClasses = getServerListAndProcessClasses(&tr);
				}
				when( vector<std::pair<StorageServerInterface, ProcessClass>> results = wait( serverListAndProcessClasses ) ) {
					serverListAndProcessClasses = Never();
					isFetchingResults = false;

					for( int i = 0; i < results.size(); i++ ) {
						UID serverId = results[i].first.id();
						StorageServerInterface const& ssi = results[i].first;
						ProcessClass const& processClass = results[i].second;
						if( self->server_info.count( serverId ) ) {
							auto& serverInfo = self->server_info[ serverId ];
							if (ssi.getValue.getEndpoint() != serverInfo->lastKnownInterface.getValue.getEndpoint() || processClass != serverInfo->lastKnownClass.classType()) {
								Promise<std::pair<StorageServerInterface, ProcessClass>> currentInterfaceChanged = serverInfo->interfaceChanged;
								serverInfo->interfaceChanged = Promise<std::pair<StorageServerInterface, ProcessClass>>();
								serverInfo->onInterfaceChanged = Future<std::pair<StorageServerInterface, ProcessClass>>( serverInfo->interfaceChanged.getFuture() );
								currentInterfaceChanged.send( std::make_pair(ssi,processClass) );
							}
						} else if( !self->recruitingIds.count(ssi.id()) ) {
							self->addServer( ssi, processClass, self->serverTrackerErrorOut );
							self->doBuildTeams = true;
						}
					}

					tr = Transaction(cx);
					checkSignal = delay(SERVER_KNOBS->SERVER_LIST_DELAY, TaskDataDistribution);
				}
				when( Void _ = waitNext( serverRemoved ) ) {
					if( isFetchingResults ) {
						tr = Transaction(cx);
						serverListAndProcessClasses = getServerListAndProcessClasses(&tr);
					}
				}
			}
		} catch(Error& e) {
			Void _ = wait( tr.onError(e) );
			serverListAndProcessClasses = Never();
			isFetchingResults = false;
			checkSignal = Void();
		}
	}
}

ACTOR Future<Void> serverMetricsPolling( TCServerInfo *server) {
	state double lastUpdate = now();
	loop {
		Void _ = wait( updateServerMetrics( server ) );
		Void _ = wait( delayUntil( lastUpdate + SERVER_KNOBS->STORAGE_METRICS_POLLING_DELAY + SERVER_KNOBS->STORAGE_METRICS_RANDOM_DELAY * g_random->random01(), TaskDataDistributionLaunch ) );
		lastUpdate = now();
	}
}

//Returns the KeyValueStoreType of server if it is different from self->storeType
ACTOR Future<KeyValueStoreType> keyValueStoreTypeTracker(DDTeamCollection *self, TCServerInfo *server) {
	state KeyValueStoreType type = wait(brokenPromiseToNever(server->lastKnownInterface.getKeyValueStoreType.getReplyWithTaskID<KeyValueStoreType>(TaskDataDistribution)));
	if(type == self->storeType)
		Void _ = wait(Never());

	return type;
}

ACTOR Future<Void> storageServerTracker(
	DDTeamCollection *self,
	Database cx,
	TCServerInfo *server, //This actor is owned by this TCServerInfo
	ServerStatusMap *statusMap,
	MoveKeysLock lock,
	UID masterId,
	std::map<UID, Reference<TCServerInfo>>* other_servers,
	PromiseStream< std::pair<UID, Optional<StorageServerInterface>> > changes,
	PromiseStream<Void> serverFailures,
	Promise<Void> errorOut)
{
	state Future<Void> failureTracker;
	state ServerStatus status( false, false, server->lastKnownInterface.locality );
	state bool lastIsUndesired = false;
	state Future<Void> metricsTracker = serverMetricsPolling( server );
	state Future<std::pair<StorageServerInterface, ProcessClass>> interfaceChanged = server->onInterfaceChanged;

	state Future<KeyValueStoreType> storeTracker = keyValueStoreTypeTracker( self, server );
	state bool hasWrongStoreType = false;

	changes.send( std::make_pair(server->id, server->lastKnownInterface) );

	try {
		loop {
			status.isUndesired = false;
			status.isWrongConfiguration = false;

			// If there is any other server on this exact NetworkAddress, this server is undesired and will eventually be eliminated
			state std::vector<Future<Void>> otherChanges;
			std::vector<Promise<Void>> wakeUpTrackers;
			for(auto i = other_servers->begin(); i != other_servers->end(); ++i) {
				if (i->second.getPtr() != server && i->second->lastKnownInterface.address() == server->lastKnownInterface.address()) {
					auto& statusInfo = statusMap->get( i->first );
					TraceEvent("SameAddress", masterId)
						.detail("Failed", statusInfo.isFailed)
						.detail("Undesired", statusInfo.isUndesired)
						.detail("Server", server->id).detail("OtherServer", i->second->id)
						.detail("Address", server->lastKnownInterface.address())
						.detail("NumShards", self->shardsAffectedByTeamFailure->getNumberOfShards(server->id))
						.detail("OtherNumShards", self->shardsAffectedByTeamFailure->getNumberOfShards(i->second->id))
						.detail("OtherHealthy", !statusMap->get( i->second->id ).isUnhealthy());
					otherChanges.push_back( statusMap->onChange( i->second->id ) );
					if(!statusMap->get( i->second->id ).isUnhealthy()) {
						if(self->shardsAffectedByTeamFailure->getNumberOfShards(i->second->id) >= self->shardsAffectedByTeamFailure->getNumberOfShards(server->id))
						{
							TraceEvent(SevWarn, "UndesiredStorageServer", masterId)
								.detail("Server", server->id)
								.detail("Address", server->lastKnownInterface.address())
								.detail("OtherServer", i->second->id)
								.detail("NumShards", self->shardsAffectedByTeamFailure->getNumberOfShards(server->id))
								.detail("OtherNumShards", self->shardsAffectedByTeamFailure->getNumberOfShards(i->second->id));

							status.isUndesired = true;
						}
						else
							wakeUpTrackers.push_back(i->second->wakeUpTracker);
					}
				}
			}

			for(auto& p : wakeUpTrackers) {
				if( !p.isSet() )
					p.send(Void());
			}

			if( server->lastKnownClass.machineClassFitness( ProcessClass::Storage ) > ProcessClass::UnsetFit ) {
				if( self->optimalTeamCount > 0 ) {
					TraceEvent(SevWarn, "UndesiredStorageServer", masterId).detail("Server", server->id).detail("OptimalTeamCount", self->optimalTeamCount);
					status.isUndesired = true;
				}
				otherChanges.push_back( self->onOptimalTeamChange.getFuture() );
			}

			//If this storage server has the wrong key-value store type, then mark it undesired so it will be replaced with a server having the correct type
			if(hasWrongStoreType) {
				TraceEvent(SevWarn, "UndesiredStorageServer", masterId).detail("Server", server->id).detail("StoreType", "?");
				status.isUndesired = true;
				status.isWrongConfiguration = true;
			}

			// If the storage server is in the excluded servers list, it is undesired
			NetworkAddress a = server->lastKnownInterface.address();
			AddressExclusion addr( a.ip, a.port );
			AddressExclusion ipaddr( a.ip );
			if (self->excludedServers.get( addr ) || self->excludedServers.get( ipaddr )) {
				TraceEvent(SevWarn, "UndesiredStorageServer", masterId).detail("Server", server->id)
					.detail("Excluded", self->excludedServers.get( addr ) ? addr.toString() : ipaddr.toString());
				status.isUndesired = true;
				status.isWrongConfiguration = true;
			}
			otherChanges.push_back( self->excludedServers.onChange( addr ) );
			otherChanges.push_back( self->excludedServers.onChange( ipaddr ) );

			failureTracker = storageServerFailureTracker( cx, server->lastKnownInterface, statusMap, &status, serverFailures, &self->unhealthyServers, masterId );

			//We need to recruit new storage servers if the key value store type has changed
			if(hasWrongStoreType)
				self->restartRecruiting.trigger();

			if( lastIsUndesired && !status.isUndesired )
				self->doBuildTeams = true;
			lastIsUndesired = status.isUndesired;

			choose {
				when( Void _ = wait( failureTracker ) ) {
					// The server is failed AND all data has been removed from it, so permanently remove it.
					TraceEvent("StatusMapChange", masterId).detail("ServerID", server->id).detail("Status", "Removing");
					changes.send( std::make_pair(server->id, Optional<StorageServerInterface>()) );

					// Remove server from FF/serverList
					Void _ = wait( removeStorageServer( cx, server->id, lock ) );

					TraceEvent("StatusMapChange", masterId).detail("ServerID", server->id).detail("Status", "Removed");
					// Sets removeSignal (alerting dataDistributionTeamCollection to remove the storage server from its own data structures)
					server->removed.send( Void() );
					self->removedServers.send( server->id );
					return Void();
				}
				when( std::pair<StorageServerInterface, ProcessClass> newInterface = wait( interfaceChanged ) ) {
					bool restartRecruiting =  newInterface.first.waitFailure.getEndpoint().address != server->lastKnownInterface.waitFailure.getEndpoint().address;
					TraceEvent("StorageServerInterfaceChanged", masterId).detail("ServerID", server->id)
						.detail("NewWaitFailureToken", newInterface.first.waitFailure.getEndpoint().token)
						.detail("OldWaitFailureToken", server->lastKnownInterface.waitFailure.getEndpoint().token);
					server->lastKnownInterface = newInterface.first;
					server->lastKnownClass = newInterface.second;
					interfaceChanged = server->onInterfaceChanged;
					changes.send( std::make_pair(server->id, server->lastKnownInterface) );
					// We rely on the old failureTracker being actorCancelled since the old actor now has a pointer to an invalid location
					status = ServerStatus( status.isFailed, status.isUndesired, server->lastKnownInterface.locality );

					//Restart the storeTracker for the new interface
					storeTracker = keyValueStoreTypeTracker(self, server);
					hasWrongStoreType = false;
					self->restartTeamBuilder.trigger();
					if(restartRecruiting)
						self->restartRecruiting.trigger();
				}
				when( Void _ = wait( otherChanges.empty() ? Never() : quorum( otherChanges, 1 ) ) ) {
					TraceEvent("SameAddressChangedStatus", masterId).detail("ServerID", server->id);
				}
				when( KeyValueStoreType type = wait( storeTracker ) ) {
					TraceEvent("KeyValueStoreTypeChanged", masterId)
						.detail("ServerID", server->id)
						.detail("StoreType", type.toString())
						.detail("DesiredType", self->storeType.toString());
					TEST(true); //KeyValueStore type changed

					storeTracker = Never();
					hasWrongStoreType = true;
				}
				when( Void _ = wait( server->wakeUpTracker.getFuture() ) ) {
					server->wakeUpTracker = Promise<Void>();
				}
			}
		}
	} catch( Error &e ) {
		if (e.code() != error_code_actor_cancelled)
			errorOut.sendError(e);
		throw;
	}
}

//Monitor whether or not storage servers are being recruited.  If so, then a database cannot be considered quiet
ACTOR Future<Void> monitorStorageServerRecruitment(DDTeamCollection *self) {
	state bool recruiting = false;
	TraceEvent("StorageServerRecruitment", self->masterId)
		.detail("State", "Idle")
		.trackLatest((self->cx->dbName.toString() + "/StorageServerRecruitment_" + self->masterId.toString()).c_str());
	loop {
		if( !recruiting ) {
			while(self->recruitingStream.get() == 0) {
				Void _ = wait( self->recruitingStream.onChange() );
			}
			TraceEvent("StorageServerRecruitment", self->masterId)
				.detail("State", "Recruiting")
				.trackLatest((self->cx->dbName.toString() + "/StorageServerRecruitment_" + self->masterId.toString()).c_str());
			recruiting = true;
		} else {
			loop {
				choose {
					when( Void _ = wait( self->recruitingStream.onChange() ) ) {}
					when( Void _ = wait( self->recruitingStream.get() == 0 ? delay(SERVER_KNOBS->RECRUITMENT_IDLE_DELAY, TaskDataDistribution) : Future<Void>(Never()) ) ) { break; }
				}
			}
			TraceEvent("StorageServerRecruitment", self->masterId)
				.detail("State", "Idle")
				.trackLatest((self->cx->dbName.toString() + "/StorageServerRecruitment_" + self->masterId.toString()).c_str());
			recruiting = false;
		}
	}
}

ACTOR Future<Void> initializeStorage( DDTeamCollection *self, RecruitStorageReply candidateWorker ) {
	// SOMEDAY: Cluster controller waits for availability, retry quickly if a server's Locality changes
	self->recruitingStream.set(self->recruitingStream.get()+1);

	state UID interfaceId = g_random->randomUniqueID();
	InitializeStorageRequest isr;
	isr.storeType = self->storeType;
	isr.seedTag = invalidTag;
	isr.reqId = g_random->randomUniqueID();
	isr.interfaceId = interfaceId;

	TraceEvent("DDRecruiting").detail("State", "Sending request to worker").detail("WorkerID", candidateWorker.worker.id())
		.detail("WorkerLocality", candidateWorker.worker.locality.toString()).detail("interf", interfaceId).detail("addr", candidateWorker.worker.address());

	self->recruitingIds.insert(interfaceId);
	self->recruitingLocalities.insert(candidateWorker.worker.address());
	ErrorOr<StorageServerInterface> newServer = wait( candidateWorker.worker.storage.tryGetReply( isr, TaskDataDistribution ) );
	self->recruitingIds.erase(interfaceId);
	self->recruitingLocalities.erase(candidateWorker.worker.address());

	self->recruitingStream.set(self->recruitingStream.get()-1);

	TraceEvent("DDRecruiting").detail("State", "Finished request").detail("WorkerID", candidateWorker.worker.id())
		.detail("WorkerLocality", candidateWorker.worker.locality.toString()).detail("interf", interfaceId).detail("addr", candidateWorker.worker.address());

	if( newServer.isError() ) {
		TraceEvent(SevWarn, "DDRecruitmentError").error(newServer.getError());
		if( !newServer.isError( error_code_recruitment_failed ) && !newServer.isError( error_code_request_maybe_delivered ) )
			throw newServer.getError();
		Void _ = wait( delay(SERVER_KNOBS->STORAGE_RECRUITMENT_DELAY, TaskDataDistribution) );
	}
	else if( newServer.present() ) {
		if( !self->server_info.count( newServer.get().id() ) )
			self->addServer( newServer.get(), candidateWorker.processClass, self->serverTrackerErrorOut );
		else
			TraceEvent(SevWarn, "DDRecruitmentError").detail("Reason", "Server ID already recruited");

		self->doBuildTeams = true;
		if( self->healthyTeamCount == 0 ) {
			Void _ = wait( self->checkBuildTeams( self ) );
		}
	}

	self->restartRecruiting.trigger();

	return Void();
}

ACTOR Future<Void> storageRecruiter( DDTeamCollection *self, Reference<AsyncVar<struct ServerDBInfo>> db ) {
	state Future<RecruitStorageReply> fCandidateWorker;
	state RecruitStorageRequest lastRequest;
	loop {
		try {
			RecruitStorageRequest rsr;
			std::set<AddressExclusion> exclusions;
			for(auto s = self->server_info.begin(); s != self->server_info.end(); ++s) {
				auto serverStatus = self->server_status.get( s->second->lastKnownInterface.id() );
				if( serverStatus.excludeOnRecruit() ) {
					TraceEvent("DDRecruitExcl1").detail("Excluding", s->second->lastKnownInterface.address());
					auto addr = s->second->lastKnownInterface.address();
					exclusions.insert( AddressExclusion( addr.ip, addr.port ) );
				}
			}
			for(auto addr : self->recruitingLocalities) {
				exclusions.insert( AddressExclusion(addr.ip, addr.port));
			}

			auto excl = self->excludedServers.getKeys();
			for(auto& s : excl)
				if (self->excludedServers.get(s)) {
					TraceEvent("DDRecruitExcl2").detail("Excluding", s.toString());
					exclusions.insert( s );
				}
			rsr.criticalRecruitment = self->healthyTeamCount == 0;
			for(auto it : exclusions) {
				rsr.excludeAddresses.push_back(it);
			}

			TraceEvent(rsr.criticalRecruitment ? SevWarn : SevInfo, "DDRecruiting").detail("State", "Sending request to CC")
			.detail("Exclusions", rsr.excludeAddresses.size()).detail("Critical", rsr.criticalRecruitment);

			if( rsr.criticalRecruitment ) {
				TraceEvent(SevWarn, "DDRecruitingEmergency", self->masterId);
			}

			if(!fCandidateWorker.isValid() || fCandidateWorker.isReady() || rsr.excludeAddresses != lastRequest.excludeAddresses || rsr.criticalRecruitment != lastRequest.criticalRecruitment) {
				lastRequest = rsr;
				fCandidateWorker = brokenPromiseToNever( db->get().clusterInterface.recruitStorage.getReply( rsr, TaskDataDistribution ) );
			}

			choose {
				when( RecruitStorageReply candidateWorker = wait( fCandidateWorker ) ) {
					self->addActor.send(initializeStorage(self, candidateWorker));
				}
				when( Void _ = wait( db->onChange() ) ) { // SOMEDAY: only if clusterInterface changes?
					fCandidateWorker = Future<RecruitStorageReply>();
				}
				when( Void _ = wait( self->restartRecruiting.onTrigger() ) ) {}
			}
		} catch( Error &e ) {
			if(e.code() != error_code_timed_out) {
				throw;
			}
			TEST(true); //Storage recruitment timed out
		}
	}
}

// Keep track of servers and teams -- serves requests for getRandomTeam
ACTOR Future<Void> dataDistributionTeamCollection(
	Reference<InitialDataDistribution> initData,
	TeamCollectionInterface tci,
	Database cx,
	Reference<AsyncVar<struct ServerDBInfo>> db,
	Reference<ShardsAffectedByTeamFailure> shardsAffectedByTeamFailure,
	MoveKeysLock lock,
	PromiseStream<RelocateShard> output,
	UID masterId, int teamSize,
	IRepPolicyRef replicationPolicy,
	KeyValueStoreType storeType,
	PromiseStream< std::pair<UID, Optional<StorageServerInterface>> > serverChanges,
	Future<Void> readyToStart )
{
<<<<<<< HEAD
	state DDTeamCollection self( cx, masterId, lock, output, shardsAffectedByTeamFailure, teamSize, replicationPolicy, storeType, serverChanges );
=======
	state DDTeamCollection self( cx, masterId, lock, output, shardsAffectedByTeamFailure, teamSize, minDataCenters,
		desiredDataCenters, replicationPolicy, storeType, serverChanges, readyToStart );
>>>>>>> 921dccbc

	state Future<Void> loggingTrigger = Void();
	state PromiseStream<Void> serverRemoved;
	state Future<Void> interfaceChanges;
	state Future<Void> error = actorCollection( self.addActor.getFuture() );
	state Future<Void> storageServerRecruitment;
	state Future<Void> storageServerRecruitmentMonitor;
	state Future<Void> trackExcluded;

	Void _ = wait( readyToStart );

	try {
		self.init( *initData );
		initData = Reference<InitialDataDistribution>();
		storageServerRecruitment = storageRecruiter( &self, db );
		storageServerRecruitmentMonitor = monitorStorageServerRecruitment( &self );
		interfaceChanges = waitServerListChange( &self, cx, serverRemoved.getFuture() );
		trackExcluded = trackExcludedServers( &self, cx );

		// SOMEDAY: Monitor FF/serverList for (new) servers that aren't in allServers and add or remove them

		loop choose {

			when( GetTeamRequest req = waitNext(tci.getTeam.getFuture()) ) {
				self.addActor.send( self.getTeam( &self, req ) );
			}
			when( UID removedServer = waitNext( self.removedServers.getFuture() ) ) {
				TEST(true);  // Storage server removed from database
				self.removeServer( removedServer );
				serverRemoved.send( Void() );

				self.restartRecruiting.trigger();
			}
			when( Void _ = waitNext( self.zeroHealthyTeams.getFuture() ) ) {
				self.restartRecruiting.trigger();
				self.noHealthyTeams();
			}
			when( Void _ = waitNext( self.optimalTeamChange.getFuture() ) ) {
				Promise<Void> oldChange = self.onOptimalTeamChange;
				self.onOptimalTeamChange = Promise<Void>();
				oldChange.send(Void());
			}
			when( Void _ = waitNext( self.serverFailures.getFuture() ) ) {
				self.restartRecruiting.trigger();
			}
			when( Void _ = wait( loggingTrigger ) ) {
				TraceEvent("TotalDataInFlight", masterId).detail("TotalBytes", self.getDebugTotalDataInFlight()).detail("UnhealthyServers", self.unhealthyServers).trackLatest(
					(cx->dbName.toString() + "/TotalDataInFlight").c_str());
				loggingTrigger = delay( SERVER_KNOBS->DATA_DISTRIBUTION_LOGGING_INTERVAL );
				self.countHealthyTeams();
			}
			when( Void _ = wait( self.serverTrackerErrorOut.getFuture() ) ) {} // Propagate errors from storageServerTracker
			when( Void _ = wait( interfaceChanges ) ) {}
			when( Void _ = wait( trackExcluded ) ) {}
			when( Void _ = wait( error ) ) {}
			when( Void _ = wait( storageServerRecruitment ) ) {}
		}
	} catch (Error& e) {
		if (e.code() != error_code_movekeys_conflict)
			TraceEvent(SevError, "dataDistributionTeamCollectionError", masterId).error(e);
		throw e;
	}
}

ACTOR Future<Void> waitForDataDistributionEnabled( Database cx ) {
	state Transaction tr(cx);
	loop {
		Void _ = wait(delay(SERVER_KNOBS->DD_ENABLED_CHECK_DELAY, TaskDataDistribution));

		try {
			Optional<Value> mode = wait( tr.get( dataDistributionModeKey ) );
			if (!mode.present()) return Void();
			if (mode.present()) {
				BinaryReader rd( mode.get(), Unversioned() );
				int m;
				rd >> m;
				if (m) return Void();
			}

			tr.reset();
		} catch (Error& e) {
			Void _ = wait( tr.onError(e) );
		}
	}
}

ACTOR Future<bool> isDataDistributionEnabled( Database cx ) {
	state Transaction tr(cx);
	loop {
		try {
			Optional<Value> mode = wait( tr.get( dataDistributionModeKey ) );
			if (!mode.present()) return true;
			if (mode.present()) {
				BinaryReader rd( mode.get(), Unversioned() );
				int m;
				rd >> m;
				if (m) return true;
			}
			// SOMEDAY: Write a wrapper in MoveKeys.h
			Optional<Value> readVal = wait( tr.get( moveKeysLockOwnerKey ) );
			UID currentOwner = readVal.present() ? BinaryReader::fromStringRef<UID>(readVal.get(), Unversioned()) : UID();
			if( currentOwner != dataDistributionModeLock )
				return true;
			return false;
		} catch (Error& e) {
			Void _ = wait( tr.onError(e) );
		}
	}
}

ACTOR Future<int> disableDataDistribution( Database cx ) {
	state Transaction tr(cx);
	state int oldMode = -1;
	state BinaryWriter wr(Unversioned());
	wr << 0;

	loop {
		try {
			Optional<Value> old = wait( tr.get( dataDistributionModeKey ) );
			if (oldMode < 0) {
				oldMode = 1;
				if (old.present()) {
					BinaryReader rd(old.get(), Unversioned());
					rd >> oldMode;
				}
			}
			// SOMEDAY: Write a wrapper in MoveKeys.h
			BinaryWriter wrMyOwner(Unversioned()); wrMyOwner << dataDistributionModeLock;
			tr.set( moveKeysLockOwnerKey, wrMyOwner.toStringRef() );
			tr.set( dataDistributionModeKey, wr.toStringRef() );

			Void _ = wait( tr.commit() );
			return oldMode;
		} catch (Error& e) {
			TraceEvent("disableDDModeRetrying").error(e);
			Void _ = wait ( tr.onError(e) );
		}
	}
}

ACTOR Future<Void> enableDataDistribution( Database cx, int mode ) {
	state Transaction tr(cx);
	state BinaryWriter wr(Unversioned());
	wr << mode;

	loop {
		try {
			Optional<Value> old = wait( tr.get( dataDistributionModeKey ) );
			tr.set( dataDistributionModeKey, wr.toStringRef() );
			Void _ = wait( tr.commit() );
			return Void();
		} catch (Error& e) {
			TraceEvent("enableDDModeRetrying").error(e);
			Void _ = wait( tr.onError(e) );
		}
	}
}

//Ensures that the serverKeys key space is properly coalesced
//This method is only used for testing and is not implemented in a manner that is safe for large databases
ACTOR Future<Void> debugCheckCoalescing(Database cx) {
	state Transaction tr(cx);
	loop {
		try {
			state Standalone<RangeResultRef> serverList = wait(tr.getRange(serverListKeys, CLIENT_KNOBS->TOO_MANY));
			ASSERT( !serverList.more && serverList.size() < CLIENT_KNOBS->TOO_MANY);

			state int i;
			for(i = 0; i < serverList.size(); i++) {
				state UID id = decodeServerListValue(serverList[i].value).id();
				Standalone<RangeResultRef> ranges = wait(krmGetRanges(&tr, serverKeysPrefixFor(id), allKeys));
				ASSERT(ranges.end()[-1].key == allKeys.end);

				for(int j = 0; j < ranges.size() - 2; j++)
					if(ranges[j].value == ranges[j + 1].value)
						TraceEvent(SevError, "UncoalescedValues", id).detail("Key1", printable(ranges[j].key)).detail("Key2", printable(ranges[j + 1].key)).detail("Value", printable(ranges[j].value));
			}

			TraceEvent("DoneCheckingCoalescing");
			return Void();
		}
		catch(Error &e){
			Void _ = wait( tr.onError(e) );
		}
	}
}

static std::set<int> const& normalDDQueueErrors() {
	static std::set<int> s;
	if (s.empty()) {
		s.insert( error_code_movekeys_conflict );
		s.insert( error_code_broken_promise );
	}
	return s;
}

ACTOR Future<Void> popOldTags( Database cx, Reference<ILogSystem> logSystem, Version recoveryCommitVersion ) {
	state Transaction tr(cx);

	if( recoveryCommitVersion == 1 )
		return Void();

	loop {
		try {
			Optional<Standalone<StringRef>> val = wait( tr.get(serverTagMaxKey) );
			if(!val.present())
				return Void();

			state Tag maxTag = decodeServerTagMaxValue( val.get() );

			Standalone<RangeResultRef> tags = wait( tr.getRange( serverTagKeys, CLIENT_KNOBS->TOO_MANY, true) );

			std::set<Tag> unusedTags;
			for(int i = 0; i <= maxTag; i++)
				unusedTags.insert(i);

			for(auto kv : tags)
				unusedTags.erase(decodeServerTagValue( kv.value ));

			for(auto tag : unusedTags)
				logSystem->pop(recoveryCommitVersion, tag);

			return Void();
		} catch( Error &e ) {
			Void _ = wait( tr.onError(e) );
		}
	}
}

ACTOR Future<Void> pollMoveKeysLock( Database cx, MoveKeysLock lock ) {
	loop {
		Void _ = wait(delay(SERVER_KNOBS->MOVEKEYS_LOCK_POLLING_DELAY));
		state Transaction tr(cx);
		loop {
			try {
				Void _ = wait( checkMoveKeysLockReadOnly(&tr, lock) );
				break;
			} catch( Error &e ) {
				Void _ = wait( tr.onError(e) );
			}
		}
	}
}

ACTOR Future<Void> dataDistribution(
		Reference<AsyncVar<struct ServerDBInfo>> db,
		MasterInterface mi, DatabaseConfiguration configuration,
		PromiseStream< std::pair<UID, Optional<StorageServerInterface>> > serverChanges,
		Reference<ILogSystem> logSystem,
		Version recoveryCommitVersion,
		double* lastLimited)
{
	state Database cx = openDBOnServer(db, TaskDataDistributionLaunch, true, true);
	cx->locationCacheSize = SERVER_KNOBS->DD_LOCATION_CACHE_SIZE;

	state Transaction trVer(cx);
	loop {
		try {
			trVer.setOption( FDBTransactionOptions::ACCESS_SYSTEM_KEYS );
			trVer.setOption( FDBTransactionOptions::PRIORITY_SYSTEM_IMMEDIATE );

			if( !g_network->isSimulated() ) {
				UID id(g_random->randomUniqueID());
				TraceEvent("UpgradeProcessClassTransaction", mi.id())
					.detail("TransactionUID", id);
				trVer.debugTransaction( id );
			}

			Optional<Value> val = wait(trVer.get(processClassVersionKey));

			if (val.present())
				break;

			Standalone<RangeResultRef> processClasses = wait( trVer.getRange( processClassKeys, CLIENT_KNOBS->TOO_MANY ) );
			ASSERT( !processClasses.more && processClasses.size() < CLIENT_KNOBS->TOO_MANY );

			trVer.clear(processClassKeys);
			trVer.set(processClassVersionKey, processClassVersionValue);
			for (auto it : processClasses) {
				UID processUid = decodeProcessClassKeyOld(it.key);
				trVer.set(processClassKeyFor(processUid.toString()), it.value);
			}

			Void _ = wait(trVer.commit());
			TraceEvent("ProcessClassUpgrade");
			break;
		}
		catch(Error &e) {
			Void _ = wait( trVer.onError(e) );
		}
	}


	//cx->setOption( FDBDatabaseOptions::LOCATION_CACHE_SIZE, StringRef((uint8_t*) &SERVER_KNOBS->DD_LOCATION_CACHE_SIZE, 8) );
	//ASSERT( cx->locationCacheSize == SERVER_KNOBS->DD_LOCATION_CACHE_SIZE );

	//Void _ = wait(debugCheckCoalescing(cx));

	loop {
		try {
			loop {
				TraceEvent("DDInitTakingMoveKeysLock", mi.id());
				state MoveKeysLock lock = wait( takeMoveKeysLock( cx, mi.id() ) );
				TraceEvent("DDInitTookMoveKeysLock", mi.id());
				state Reference<InitialDataDistribution> initData = wait( getInitialDataDistribution(cx, mi.id(), lock) );
				if(initData->shards.size() > 1) {
					TraceEvent("DDInitGotInitialDD", mi.id()).detail("b", printable(initData->shards.end()[-2].begin)).detail("e", printable(initData->shards.end()[-2].end)).detail("src", describe(initData->shards.end()[-2].value.first)).detail("dest", describe(initData->shards.end()[-2].value.second)).trackLatest("InitialDD");
				} else {
					TraceEvent("DDInitGotInitialDD", mi.id()).detail("b","").detail("e", "").detail("src", "[no items]").detail("dest", "[no items]").trackLatest("InitialDD");
				}

				if (initData->mode) break;
				TraceEvent("DataDistributionDisabled", mi.id());

				TraceEvent("MovingData", mi.id())
					.detail( "InFlight", 0 )
					.detail( "InQueue", 0 )
					.detail( "AverageShardSize", -1 )
					.detail( "LowPriorityRelocations", 0 )
					.detail( "HighPriorityRelocations", 0 )
					.detail( "HighestPriority", 0 )
					.trackLatest( format("%s/MovingData", printable(cx->dbName).c_str() ).c_str() );

				TraceEvent("TotalDataInFlight", mi.id()).detail("TotalBytes", 0)
					.trackLatest((cx->dbName.toString() + "/TotalDataInFlight").c_str());

				Void _ = wait( waitForDataDistributionEnabled(cx) );
				TraceEvent("DataDistributionEnabled");
			}

			// When/If this assertion fails, Evan owes Ben a pat on the back for his foresight
			ASSERT(configuration.storageTeamSize > 0);

			state PromiseStream<RelocateShard> output;
			state PromiseStream<Promise<int64_t>> getAverageShardBytes;
			state PromiseStream<GetMetricsRequest> getShardMetrics;
			state Promise<Void> readyToStart;
			TeamCollectionInterface tci;
			Reference<ShardsAffectedByTeamFailure> shardsAffectedByTeamFailure( new ShardsAffectedByTeamFailure );
			vector<Future<Void>> actors;

			actors.push_back( pollMoveKeysLock(cx, lock) );
			actors.push_back( popOldTags( cx, logSystem, recoveryCommitVersion) );
			actors.push_back( reportErrorsExcept( dataDistributionTracker( initData, cx, shardsAffectedByTeamFailure, output, getShardMetrics, getAverageShardBytes.getFuture(), readyToStart, mi.id() ), "DDTracker", mi.id(), &normalDDQueueErrors() ) );
			actors.push_back( reportErrorsExcept( dataDistributionQueue( cx, output, getShardMetrics, tci, shardsAffectedByTeamFailure, lock, getAverageShardBytes, mi, configuration.storageTeamSize, configuration.durableStorageQuorum, lastLimited ), "DDQueue", mi.id(), &normalDDQueueErrors() ) );
			actors.push_back( reportErrorsExcept( dataDistributionTeamCollection( initData, tci, cx, db, shardsAffectedByTeamFailure, lock, output, mi.id(), configuration.storageTeamSize, configuration.storagePolicy, configuration.storageServerStoreType, serverChanges, readyToStart.getFuture() ), "DDTeamCollection", mi.id(), &normalDDQueueErrors() ) );

			Void _ = wait( waitForAll( actors ) );
			return Void();
		}
		catch( Error &e ) {
			state Error err = e;
			if( e.code() != error_code_movekeys_conflict )
				throw err;
			bool ddEnabled = wait( isDataDistributionEnabled(cx) );
			TraceEvent("DataDistributionMoveKeysConflict").detail("ddEnabled", ddEnabled);
			if( ddEnabled )
				throw err;
		}
	}
}

DDTeamCollection* testTeamCollection(int teamSize, IRepPolicyRef policy, int processCount) {
	Database database = DatabaseContext::create(
		Reference<AsyncVar<ClientDBInfo>>(new AsyncVar<ClientDBInfo>()),
		Never(),
		LocalityData(),
		false
	);

	DDTeamCollection* collection = new DDTeamCollection(
		database,
		UID(0, 0),
		MoveKeysLock(),
		PromiseStream<RelocateShard>(),
		Reference<ShardsAffectedByTeamFailure>(new ShardsAffectedByTeamFailure()),
		teamSize,
		policy,
		KeyValueStoreType(),
		PromiseStream<std::pair<UID, Optional<StorageServerInterface>>>(),
		Future<Void>(Void())
	);

	for(int id = 1; id <= processCount; id++) {
		UID uid(id, 0);
		StorageServerInterface interface;
		interface.uniqueID = uid;
	 	interface.locality.set(LiteralStringRef("machineid"), Standalone<StringRef>(std::to_string(id)));
		interface.locality.set(LiteralStringRef("zoneid"), Standalone<StringRef>(std::to_string(id % 5)));
		interface.locality.set(LiteralStringRef("data_hall"), Standalone<StringRef>(std::to_string(id % 3)));
		collection->server_info[uid] = Reference<TCServerInfo>(new TCServerInfo(
			interface,
			ProcessClass()
		));
	}

	return collection;
}

TEST_CASE("DataDistribution/AddAllTeams/isExhaustive") {
	IRepPolicyRef policy = IRepPolicyRef(new PolicyAcross(3, "zoneid", IRepPolicyRef(new PolicyOne())));
	state DDTeamCollection* collection = testTeamCollection(3, policy, 10);

	vector<UID> processes;
	for(auto process = collection->server_info.begin(); process != collection->server_info.end(); process++) {
		processes.push_back(process->first);
	}

	state vector<vector<UID>> teams;
	int result = wait(collection->addAllTeams(collection, processes, &teams, 200));
	delete(collection);

	for(int i = 0; i < teams.size(); i++) {
		auto team = teams[i];
	}
	ASSERT(result == 80);
	ASSERT(teams[0] == std::vector<UID>({ UID(1,0), UID(2,0), UID(3,0) }));
	ASSERT(teams[1] == std::vector<UID>({ UID(1,0), UID(2,0), UID(4,0) }));
	ASSERT(teams[2] == std::vector<UID>({ UID(1,0), UID(2,0), UID(5,0) }));
	ASSERT(teams[3] == std::vector<UID>({ UID(1,0), UID(2,0), UID(8,0) }));
	ASSERT(teams[4] == std::vector<UID>({ UID(1,0), UID(2,0), UID(9,0) }));
	ASSERT(teams[5] == std::vector<UID>({ UID(1,0), UID(2,0), UID(10,0) }));
	ASSERT(teams[6] == std::vector<UID>({ UID(1,0), UID(3,0), UID(4,0) }));
	ASSERT(teams[7] == std::vector<UID>({ UID(1,0), UID(3,0), UID(5,0) }));
	ASSERT(teams[8] == std::vector<UID>({ UID(1,0), UID(3,0), UID(7,0) }));
	ASSERT(teams[9] == std::vector<UID>({ UID(1,0), UID(3,0), UID(9,0) }));
	ASSERT(teams[10] == std::vector<UID>({ UID(1,0), UID(3,0), UID(10,0) }));
	ASSERT(teams[79] == std::vector<UID>({ UID(8,0), UID(9,0), UID(10,0) }));

	return Void();
}

TEST_CASE("DataDistribution/AddAllTeams/withLimit") {
	IRepPolicyRef policy = IRepPolicyRef(new PolicyAcross(3, "zoneid", IRepPolicyRef(new PolicyOne())));
	state DDTeamCollection* collection = testTeamCollection(3, policy, 10);

	vector<UID> processes;
	for(auto process = collection->server_info.begin(); process != collection->server_info.end(); process++) {
		processes.push_back(process->first);
	}

	state vector<vector<UID>> teams;
	int result = wait(collection->addAllTeams(collection, processes, &teams, 10));
	delete(collection);

	for(int i = 0; i < teams.size(); i++) {
		auto team = teams[i];
	}
	ASSERT(result == 10);
	ASSERT(teams[0] == std::vector<UID>({ UID(1,0), UID(2,0), UID(3,0) }));
	ASSERT(teams[1] == std::vector<UID>({ UID(1,0), UID(2,0), UID(4,0) }));
	ASSERT(teams[2] == std::vector<UID>({ UID(1,0), UID(2,0), UID(5,0) }));
	ASSERT(teams[3] == std::vector<UID>({ UID(1,0), UID(2,0), UID(8,0) }));
	ASSERT(teams[4] == std::vector<UID>({ UID(1,0), UID(2,0), UID(9,0) }));
	ASSERT(teams[5] == std::vector<UID>({ UID(1,0), UID(2,0), UID(10,0) }));
	ASSERT(teams[6] == std::vector<UID>({ UID(1,0), UID(3,0), UID(4,0) }));
	ASSERT(teams[7] == std::vector<UID>({ UID(1,0), UID(3,0), UID(5,0) }));
	ASSERT(teams[8] == std::vector<UID>({ UID(1,0), UID(3,0), UID(7,0) }));
	ASSERT(teams[9] == std::vector<UID>({ UID(1,0), UID(3,0), UID(9,0) }));

	return Void();
}

TEST_CASE("DataDistribution/AddTeamsBestOf/SkippingBusyServers") {
	Void _ = wait(Future<Void>(Void()));
	IRepPolicyRef policy = IRepPolicyRef(new PolicyAcross(3, "zoneid", IRepPolicyRef(new PolicyOne())));
	state DDTeamCollection* collection = testTeamCollection(3, policy, 10);

	collection->addTeam(std::set<UID>({ UID(1,0), UID(2,0), UID(3,0) }));
	collection->addTeam(std::set<UID>({ UID(1,0), UID(3,0), UID(4,0) }));

	int result = collection->addTeamsBestOf(8);

	ASSERT(result == 8);

	for(auto process = collection->server_info.begin(); process != collection->server_info.end(); process++) {
		auto teamCount = process->second->teams.size();
		ASSERT(teamCount >= 1);
		ASSERT(teamCount <= 5);
	}

	delete(collection);

	return Void();
}

TEST_CASE("DataDistribution/AddTeamsBestOf/NotEnoughServers") {
	Void _ = wait(Future<Void>(Void()));

	IRepPolicyRef policy = IRepPolicyRef(new PolicyAcross(3, "zoneid", IRepPolicyRef(new PolicyOne())));
	state DDTeamCollection* collection = testTeamCollection(3, policy, 5);

	collection->addTeam(std::set<UID>({ UID(1,0), UID(2,0), UID(3,0) }));
	collection->addTeam(std::set<UID>({ UID(1,0), UID(3,0), UID(4,0) }));

	int result = collection->addTeamsBestOf(10);
	delete(collection);

	ASSERT(result == 8);

	return Void();
}<|MERGE_RESOLUTION|>--- conflicted
+++ resolved
@@ -1767,12 +1767,7 @@
 	PromiseStream< std::pair<UID, Optional<StorageServerInterface>> > serverChanges,
 	Future<Void> readyToStart )
 {
-<<<<<<< HEAD
-	state DDTeamCollection self( cx, masterId, lock, output, shardsAffectedByTeamFailure, teamSize, replicationPolicy, storeType, serverChanges );
-=======
-	state DDTeamCollection self( cx, masterId, lock, output, shardsAffectedByTeamFailure, teamSize, minDataCenters,
-		desiredDataCenters, replicationPolicy, storeType, serverChanges, readyToStart );
->>>>>>> 921dccbc
+	state DDTeamCollection self( cx, masterId, lock, output, shardsAffectedByTeamFailure, teamSize, replicationPolicy, storeType, serverChanges, readyToStart );
 
 	state Future<Void> loggingTrigger = Void();
 	state PromiseStream<Void> serverRemoved;
