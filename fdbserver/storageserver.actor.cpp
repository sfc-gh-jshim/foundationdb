--- conflicted
+++ resolved
@@ -6760,16 +6760,13 @@
                                  Optional<ptxn::StorageTeamID> storageTeamID) {
 
 	state StorageServer self(persistentData, db, ssi);
-<<<<<<< HEAD
 
 	self.storageTeamID = storageTeamID;
 	if (storageTeamID.present()) {
 		self.logProtocol = ProtocolVersion::withPartitionTransaction();
 	}
 
-=======
 	self.clusterId.send(clusterId);
->>>>>>> 8d6cfcb6
 	if (ssi.isTss()) {
 		self.setTssPair(ssi.tssPairID.get());
 		ASSERT(self.isTss());
