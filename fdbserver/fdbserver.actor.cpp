--- conflicted
+++ resolved
@@ -1656,23 +1656,14 @@
 				g_network->run();
 			} else {
 				ASSERT( connectionFile );
-
-<<<<<<< HEAD
+				
 				setupSlowTaskProfiler();
-
 				if (!dataFolder.size())
-					dataFolder = format("fdb/%d/", publicAddress.port);  // SOMEDAY: Better default
-
-				vector<Future<Void>> actors;
-				actors.push_back( listenError );
-=======
-			if (!dataFolder.size())
-				dataFolder = format("fdb/%d/", publicAddresses.address.port);  // SOMEDAY: Better default
-
-			vector<Future<Void>> actors(listenErrors.begin(), listenErrors.end());
-			actors.push_back( fdbd(connectionFile, localities, processClass, dataFolder, dataFolder, storageMemLimit, metricsConnFile, metricsPrefix) );
-			//actors.push_back( recurring( []{}, .001 ) );  // for ASIO latency measurement
->>>>>>> 7ccd6e78
+					dataFolder = format("fdb/%d/", publicAddresses.address.port);  // SOMEDAY: Better default
+
+				vector<Future<Void>> actors(listenErrors.begin(), listenErrors.end());
+				actors.push_back( fdbd(connectionFile, localities, processClass, dataFolder, dataFolder, storageMemLimit, metricsConnFile, metricsPrefix) );
+				//actors.push_back( recurring( []{}, .001 ) );  // for ASIO latency measurement
 
 				actors.push_back( fdbd(connectionFile, localities, processClass, dataFolder, dataFolder, storageMemLimit, metricsConnFile, metricsPrefix) );
 				//actors.push_back( recurring( []{}, .001 ) );  // for ASIO latency measurement
