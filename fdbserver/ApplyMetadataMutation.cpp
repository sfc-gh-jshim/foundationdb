--- conflicted
+++ resolved
@@ -302,42 +302,36 @@
 				    .detail("PrevValue", t.orDefault("(none)"_sr))
 				    .detail("ToCommit", toCommit != nullptr);
 				confChange = true;
-<<<<<<< HEAD
-				TEST(true); // Recovering at a higher version.
-			} else if (m.param1 == writeRecoveryKey) {
-				TraceEvent("WriteRecoveryKeySet", dbgid).log();
-				if (!initialCommit)
-					txnStateStore->set(KeyValueRef(m.param1, m.param2));
-				TEST(true); // Snapshot created, setting writeRecoveryKey in txnStateStore
-			} else if (m.param1.startsWith(changeFeedPrefix)) {
-				if (toCommit && keyInfo) {
-					KeyRange r = std::get<0>(decodeChangeFeedValue(m.param2));
-					MutationRef privatized = m;
-					privatized.param1 = m.param1.withPrefix(systemKeys.begin, arena);
-					auto ranges = keyInfo->intersectingRanges(r);
-					auto firstRange = ranges.begin();
-					++firstRange;
-					if (firstRange == ranges.end()) {
-						ranges.begin().value().populateTags();
-						TraceEvent("ChangeFeedTags1").detail("Tags", describe(ranges.begin().value().tags));
-						toCommit->addTags(ranges.begin().value().tags);
-					} else {
-						std::set<Tag> allSources;
-						for (auto r : ranges) {
-							r.value().populateTags();
-							allSources.insert(r.value().tags.begin(), r.value().tags.end());
-						}
-						TraceEvent("ChangeFeedTags2").detail("Tags", describe(allSources));
-						toCommit->addTags(allSources);
-					}
-					toCommit->writeTypedMessage(privatized);
-				}
-=======
->>>>>>> 9df392f4
-			}
-		}
-		if (!initialCommit)
-			txnStateStore->set(KeyValueRef(m.param1, m.param2));
+			}
+		}
+		if (!initialCommit)
+			txnStateStore->set(KeyValueRef(m.param1, m.param2));
+	}
+
+	void checkSetChangeFeedPrefix(MutationRef m) {
+		if (!m.param1.startsWith(changeFeedPrefix)) {
+			return;
+		}
+		if (toCommit && keyInfo) {
+			KeyRange r = std::get<0>(decodeChangeFeedValue(m.param2));
+			MutationRef privatized = m;
+			privatized.param1 = m.param1.withPrefix(systemKeys.begin, arena);
+			auto ranges = keyInfo->intersectingRanges(r);
+			auto firstRange = ranges.begin();
+			++firstRange;
+			if (firstRange == ranges.end()) {
+				ranges.begin().value().populateTags();
+				toCommit->addTags(ranges.begin().value().tags);
+			} else {
+				std::set<Tag> allSources;
+				for (auto r : ranges) {
+					r.value().populateTags();
+					allSources.insert(r.value().tags.begin(), r.value().tags.end());
+				}
+				toCommit->addTags(allSources);
+			}
+			toCommit->writeTypedMessage(privatized);
+		}
 	}
 
 	void checkSetServerListPrefix(MutationRef m) {
@@ -1004,6 +998,7 @@
 				checkSetCacheKeysPrefix(m);
 				checkSetConfigKeys(m);
 				checkSetServerListPrefix(m);
+				checkSetChangeFeedPrefix(m);
 				checkSetTSSMappingKeys(m);
 				checkSetTSSQuarantineKeys(m);
 				checkSetApplyMutationsEndRange(m);
