--- conflicted
+++ resolved
@@ -917,10 +917,7 @@
 		msg_locations.clear();
 		logSystem->getPushLocations(prev_tags, msg_locations, allLocations);
 
-<<<<<<< HEAD
 		BinaryWriter bw(AssumeVersion(g_network->protocolVersion()));
-=======
-		BinaryWriter bw(AssumeVersion(currentProtocolVersion));
 
 		// Metadata messages should be written before span information. If this
 		// isn't a metadata message, make sure all locations have had
@@ -939,7 +936,6 @@
 			}
 		}
 
->>>>>>> 1c533e73
 		uint32_t subseq = this->subsequence++;
 		bool first = true;
 		int firstOffset=-1, firstLength=-1;
