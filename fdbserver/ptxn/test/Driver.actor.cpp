--- conflicted
+++ resolved
@@ -299,30 +299,13 @@
 
 	TLogGroupFixture::setUp(numTLogGroups, numStorageTeamIDs);
 
-<<<<<<< HEAD
-	UID privateMutationsTLogGroupID = randomUID();
-	printTiming << "Team mutation TLog group ID: " << privateMutationsTLogGroupID << std::endl;
-	tLogGroupIDs.push_back(privateMutationsTLogGroupID);
-
-	privateMutationsStorageTeamID = getNewStorageTeamID();
-	printTiming << "Team mutation storage team ID: " << privateMutationsTLogGroupID << std::endl;
-	storageTeamIDs.push_back(privateMutationsStorageTeamID);
-
-	tLogGroupStorageTeamMapping[privateMutationsTLogGroupID].insert(privateMutationsStorageTeamID);
-	storageTeamTLogGroupMapping[privateMutationsStorageTeamID] = privateMutationsTLogGroupID;
-
-	tLogGroups.emplace_back(privateMutationsTLogGroupID);
-	tLogGroups.back().storageTeams[privateMutationsStorageTeamID];
-=======
 	privateMutationsStorageTeamID = getNewStorageTeamID();
 	printTiming << "Team mutation storage team ID: " << privateMutationsStorageTeamID << std::endl;
 	storageTeamIDs.push_back(privateMutationsStorageTeamID);
 
 	const auto privateMutationsTLogGroupID = tLogGroupByStorageTeamID(tLogGroupIDs, privateMutationsStorageTeamID);
-
 	tLogGroupStorageTeamMapping[privateMutationsTLogGroupID].insert(privateMutationsStorageTeamID);
 	storageTeamTLogGroupMapping[privateMutationsStorageTeamID] = privateMutationsTLogGroupID;
->>>>>>> 96ae86eb
 }
 
 void MessageFixture::generateMutationsToStorageTeamIDs(const std::vector<StorageTeamID>& storageTeamIDs,
@@ -438,19 +421,13 @@
 
 	// Assign tLog group and storage team IDs
 	int tLogContextIndex = 0;
-<<<<<<< HEAD
-=======
 	ASSERT(tLogGroupFixture.tLogGroupIDs.size() == tLogGroupFixture.getNumTLogGroups());
 	ASSERT(numTLogs == tLogContexts.size());
->>>>>>> 96ae86eb
 	for (auto tLogGroupIndex = 0; tLogGroupIndex < tLogGroupFixture.getNumTLogGroups(); ++tLogGroupIndex) {
 		const auto& tLogGroupID = tLogGroupFixture.tLogGroupIDs[tLogGroupIndex];
 		const auto& pTLogContext = tLogContexts[tLogContextIndex];
 
-<<<<<<< HEAD
-=======
 		ASSERT(tLogGroupFixture.tLogGroupStorageTeamMapping.count(tLogGroupID));
->>>>>>> 96ae86eb
 		for (const auto& storageTeamID : tLogGroupFixture.tLogGroupStorageTeamMapping.at(tLogGroupID)) {
 			pTLogContext->storageTeamIDs.push_back(storageTeamID);
 		}
@@ -529,10 +506,7 @@
 	storageServerResources.emplace_back(storageTeamID);
 	initializeStorageReplies.emplace_back();
 
-<<<<<<< HEAD
 	std::vector<ptxn::StorageTeamID> storageTeams{storageTeamID};
-=======
->>>>>>> 96ae86eb
 	const auto& resource = storageServerResources.back();
 	const auto& initializeReply = initializeStorageReplies.back();
 	actors.push_back(storageServer(resource.kvStore.get(),
@@ -543,11 +517,7 @@
 	                               initializeReply,
 	                               asyncServerDBInfoRef,
 	                               /* folder */ "./",
-<<<<<<< HEAD
 	                               storageTeams));
-=======
-	                               storageTeamID));
->>>>>>> 96ae86eb
 }
 
 ptxnStorageServerFixture::~ptxnStorageServerFixture() {
