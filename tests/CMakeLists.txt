include(AddFdbTest)

# We need some variables to configure the test setup
set(ENABLE_BUGGIFY ON CACHE BOOL "Enable buggify for tests")
set(ENABLE_SIMULATION_TESTS OFF CACHE BOOL "Enable simulation tests (useful if you can't run Joshua)")
set(RUN_IGNORED_TESTS OFF CACHE BOOL "Run tests that are marked for ignore")
set(TEST_KEEP_LOGS "FAILED" CACHE STRING "Which logs to keep (NONE, FAILED, ALL)")
set(TEST_KEEP_SIMDIR "NONE" CACHE STRING "Which simfdb directories to keep (NONE, FAILED, ALL)")
set(TEST_AGGREGATE_TRACES "NONE" CACHE STRING "Create aggregated trace files (NONE, FAILED, ALL)")
set(TEST_LOG_FORMAT "xml" CACHE STRING "Format for test trace files (xml, json)")
set(TEST_INCLUDE ".*" CACHE STRING "Include only tests that match the given regex")
set(TEST_EXCLUDE ".^" CACHE STRING "Exclude all tests matching the given regex")

# for the restart test we optimally want to use the last stable fdbserver
# to test upgrades
if(WITH_PYTHON)
  find_program(OLD_FDBSERVER_BINARY
    fdbserver fdbserver.exe
    HINTS /opt/foundationdb/old /usr/sbin /usr/libexec /usr/local/sbin /usr/local/libexec)
  if(OLD_FDBSERVER_BINARY)
    message(STATUS "Use old fdb at ${OLD_FDBSERVER_BINARY}")
  else()
    if(WIN32)
      set(fdbserver_location ${CMAKE_BINARY_DIR}/bin/@CTEST_CONFIGURATION_TYPE@/fdbserver.exe)
      set(OLD_FDBSERVER_BINARY ${fdbserver_location} CACHE FILEPATH "Old fdbserver binary" FORCE)
    else()
      set(fdbserver_location ${CMAKE_BINARY_DIR}/bin/fdbserver)
      set(OLD_FDBSERVER_BINARY ${fdbserver_location} CACHE FILEPATH "Old fdbserver binary" FORCE)
    endif()
    message(WARNING "\
  No old fdbserver binary found - using ${fdbserver_location} \
  It is recommended to install the current stable version from https://www.foundationdb.org/download/ \
  Or provide a path to another fdbserver")
  endif()

  set(TestRunner "${PROJECT_SOURCE_DIR}/tests/TestRunner/TestRunner.py")

  configure_file(${PROJECT_SOURCE_DIR}/tests/CTestCustom.ctest.cmake ${PROJECT_BINARY_DIR}/CTestCustom.ctest @ONLY)

  configure_testing(TEST_DIRECTORY "${CMAKE_CURRENT_SOURCE_DIR}"
                    ERROR_ON_ADDITIONAL_FILES
                    IGNORE_PATTERNS ".*/CMakeLists.txt")

  add_fdb_test(TEST_FILES AsyncFileCorrectness.txt UNIT IGNORE)
  add_fdb_test(TEST_FILES AsyncFileMix.txt UNIT IGNORE)
  add_fdb_test(TEST_FILES AsyncFileRead.txt UNIT IGNORE)
  add_fdb_test(TEST_FILES AsyncFileReadRandom.txt UNIT IGNORE)
  add_fdb_test(TEST_FILES AsyncFileWrite.txt UNIT IGNORE)
  add_fdb_test(TEST_FILES BackupContainers.txt IGNORE)
  add_fdb_test(TEST_FILES BandwidthThrottle.txt IGNORE)
  add_fdb_test(TEST_FILES BigInsert.txt IGNORE)
  add_fdb_test(TEST_FILES BlobGranuleFileUnit.txt IGNORE)
  add_fdb_test(TEST_FILES BlobManagerUnit.txt IGNORE)
  add_fdb_test(TEST_FILES ConsistencyCheck.txt IGNORE)
  add_fdb_test(TEST_FILES DDMetricsExclude.txt IGNORE)
  add_fdb_test(TEST_FILES DataDistributionMetrics.txt IGNORE)
  add_fdb_test(TEST_FILES DiskDurability.txt IGNORE)
  add_fdb_test(TEST_FILES FileSystem.txt IGNORE)
  add_fdb_test(TEST_FILES Happy.txt IGNORE)
  add_fdb_test(TEST_FILES Mako.txt IGNORE)
  add_fdb_test(TEST_FILES IncrementalDelete.txt IGNORE)
  add_fdb_test(TEST_FILES KVStoreMemTest.txt UNIT IGNORE)
  add_fdb_test(TEST_FILES KVStoreReadMostly.txt UNIT IGNORE)
  add_fdb_test(TEST_FILES KVStoreTest.txt UNIT IGNORE)
  add_fdb_test(TEST_FILES KVStoreTestRead.txt UNIT IGNORE)
  add_fdb_test(TEST_FILES KVStoreTestWrite.txt UNIT IGNORE)
  add_fdb_test(TEST_FILES KVStoreValueSize.txt UNIT IGNORE)
  add_fdb_test(TEST_FILES LayerStatusMerge.txt IGNORE)
  add_fdb_test(TEST_FILES ParallelRestoreApiCorrectnessAtomicRestore.txt IGNORE)
  add_fdb_test(TEST_FILES PureNetwork.txt IGNORE)
  add_fdb_test(TEST_FILES RRW2500.txt IGNORE)
  add_fdb_test(TEST_FILES RandomRead.txt IGNORE)
  add_fdb_test(TEST_FILES RandomRangeRead.txt IGNORE)
  add_fdb_test(TEST_FILES RandomReadWrite.txt IGNORE)
  add_fdb_test(TEST_FILES ReadAbsent.txt IGNORE)
  add_fdb_test(TEST_FILES ReadAfterWrite.txt IGNORE)
  add_fdb_test(TEST_FILES ReadHalfAbsent.txt IGNORE)
  add_fdb_test(TEST_FILES RedwoodCorrectnessUnits.txt IGNORE)
  add_fdb_test(TEST_FILES RedwoodCorrectnessBTree.txt IGNORE)
  add_fdb_test(TEST_FILES RedwoodCorrectnessPager.txt IGNORE)
  add_fdb_test(TEST_FILES RedwoodCorrectness.txt IGNORE)
  add_fdb_test(TEST_FILES RedwoodPerfTests.txt IGNORE)
  add_fdb_test(TEST_FILES RedwoodPerfSet.txt IGNORE)
  add_fdb_test(TEST_FILES RedwoodPerfPrefixCompression.txt IGNORE)
  add_fdb_test(TEST_FILES RedwoodPerfSequentialInsert.txt IGNORE)
  add_fdb_test(TEST_FILES RedwoodPerfRandomRangeScans.txt IGNORE)
  add_fdb_test(TEST_FILES RocksDBTest.txt IGNORE)
  add_fdb_test(TEST_FILES S3BlobStore.txt IGNORE)
  add_fdb_test(TEST_FILES SampleNoSimAttrition.txt IGNORE)
  if (NOT USE_UBSAN) # TODO re-enable in UBSAN after https://github.com/apple/foundationdb/issues/2410 is resolved
    add_fdb_test(TEST_FILES SimpleExternalTest.txt)
  else()
    add_fdb_test(TEST_FILES SimpleExternalTest.txt IGNORE)
  endif()
  add_fdb_test(TEST_FILES SlowTask.txt IGNORE)
  add_fdb_test(TEST_FILES SpecificUnitTest.txt IGNORE)
  add_fdb_test(TEST_FILES StorageMetricsSampleTests.txt IGNORE)
  add_fdb_test(TEST_FILES WorkerTests.txt IGNORE)
  add_fdb_test(TEST_FILES ClusterControllerTests.txt IGNORE)
  add_fdb_test(TEST_FILES StorageServerInterface.txt)
  add_fdb_test(TEST_FILES StreamingWrite.txt IGNORE)
  add_fdb_test(TEST_FILES SystemData.txt)
  add_fdb_test(TEST_FILES ThreadSafety.txt IGNORE)
  add_fdb_test(TEST_FILES TraceEventMetrics.txt IGNORE)
  add_fdb_test(TEST_FILES PopulateTPCC.txt IGNORE)
  add_fdb_test(TEST_FILES TPCC.txt IGNORE)
  add_fdb_test(TEST_FILES default.txt IGNORE)
  add_fdb_test(TEST_FILES errors.txt IGNORE)
  add_fdb_test(TEST_FILES fail.txt IGNORE)
  add_fdb_test(TEST_FILES killall.txt IGNORE)
  add_fdb_test(TEST_FILES latency.txt IGNORE)
  add_fdb_test(TEST_FILES performance-fs.txt IGNORE)
  add_fdb_test(TEST_FILES performance.txt IGNORE)
  add_fdb_test(TEST_FILES ping.TXT IGNORE)
  add_fdb_test(TEST_FILES pingServers.TXT IGNORE)
  add_fdb_test(TEST_FILES pt.TXT IGNORE)
  add_fdb_test(TEST_FILES randomSelector.txt IGNORE)
  add_fdb_test(TEST_FILES selectorCorrectness.txt IGNORE)
  add_fdb_test(TEST_FILES IThreadPool.txt IGNORE)
  add_fdb_test(TEST_FILES fast/AtomicBackupCorrectness.toml)
  add_fdb_test(TEST_FILES fast/AtomicBackupToDBCorrectness.toml)
  add_fdb_test(TEST_FILES fast/AtomicOps.toml)
  add_fdb_test(TEST_FILES fast/AtomicOpsApiCorrectness.toml)
  add_fdb_test(TEST_FILES fast/BackupAzureBlobCorrectness.toml IGNORE)
  add_fdb_test(TEST_FILES fast/BackupS3BlobCorrectness.toml IGNORE)
  add_fdb_test(TEST_FILES fast/BackupCorrectness.toml)
  add_fdb_test(TEST_FILES fast/BackupCorrectnessClean.toml)
  add_fdb_test(TEST_FILES fast/BackupToDBCorrectness.toml)
  add_fdb_test(TEST_FILES fast/BackupToDBCorrectnessClean.toml)
  add_fdb_test(TEST_FILES fast/BlobGranuleCorrectness.toml IGNORE)
  add_fdb_test(TEST_FILES fast/BlobGranuleCorrectnessClean.toml IGNORE)
  add_fdb_test(TEST_FILES fast/CacheTest.toml)
  add_fdb_test(TEST_FILES fast/CloggedSideband.toml)
  add_fdb_test(TEST_FILES fast/ConfigureLocked.toml)
  add_fdb_test(TEST_FILES fast/ConstrainedRandomSelector.toml)
  add_fdb_test(TEST_FILES fast/CycleAndLock.toml)
  add_fdb_test(TEST_FILES fast/CycleTest.toml)
  add_fdb_test(TEST_FILES fast/ChangeFeeds.toml)
  add_fdb_test(TEST_FILES fast/DataLossRecovery.toml)
  add_fdb_test(TEST_FILES fast/FuzzApiCorrectness.toml)
  add_fdb_test(TEST_FILES fast/FuzzApiCorrectnessClean.toml)
  add_fdb_test(TEST_FILES fast/IncrementalBackup.toml)
  add_fdb_test(TEST_FILES fast/IncrementTest.toml)
  add_fdb_test(TEST_FILES fast/InventoryTestAlmostReadOnly.toml)
  add_fdb_test(TEST_FILES fast/InventoryTestSomeWrites.toml)
  add_fdb_test(TEST_FILES fast/KillRegionCycle.toml)
  add_fdb_test(TEST_FILES fast/LocalRatekeeper.toml)
  add_fdb_test(TEST_FILES fast/LongStackWriteDuringRead.toml)
  add_fdb_test(TEST_FILES fast/LowLatency.toml)
  # TODO: Fix failures and reenable this test:
  add_fdb_test(TEST_FILES fast/LowLatencySingleClog.toml IGNORE)
  add_fdb_test(TEST_FILES fast/MemoryLifetime.toml)
  add_fdb_test(TEST_FILES fast/MoveKeysCycle.toml)
  add_fdb_test(TEST_FILES fast/MutationLogReaderCorrectness.toml)
  add_fdb_test(TEST_FILES fast/GetRangeAndMap.toml)
  add_fdb_test(TEST_FILES fast/ProtocolVersion.toml)
  add_fdb_test(TEST_FILES fast/RandomSelector.toml)
  add_fdb_test(TEST_FILES fast/RandomUnitTests.toml)
  add_fdb_test(TEST_FILES fast/ReadHotDetectionCorrectness.toml IGNORE) # TODO re-enable once read hot detection is enabled.
  add_fdb_test(TEST_FILES fast/ReportConflictingKeys.toml)
  add_fdb_test(TEST_FILES fast/SelectorCorrectness.toml)
  add_fdb_test(TEST_FILES fast/Sideband.toml)
  add_fdb_test(TEST_FILES fast/SidebandWithStatus.toml)
  add_fdb_test(TEST_FILES fast/SimpleAtomicAdd.toml)
  add_fdb_test(TEST_FILES fast/SpecialKeySpaceCorrectness.toml)
  add_fdb_test(TEST_FILES fast/StreamingRangeRead.toml)
  add_fdb_test(TEST_FILES fast/SwizzledRollbackSideband.toml)
  add_fdb_test(TEST_FILES fast/SystemRebootTestCycle.toml)
  add_fdb_test(TEST_FILES fast/TaskBucketCorrectness.toml)
  add_fdb_test(TEST_FILES fast/TimeKeeperCorrectness.toml)
  add_fdb_test(TEST_FILES fast/TxnStateStoreCycleTest.toml)
  add_fdb_test(TEST_FILES fast/UDP.toml)
  add_fdb_test(TEST_FILES fast/Unreadable.toml)
  add_fdb_test(TEST_FILES fast/VersionStamp.toml)
  add_fdb_test(TEST_FILES fast/Watches.toml)
  add_fdb_test(TEST_FILES fast/WriteDuringRead.toml)
  add_fdb_test(TEST_FILES fast/WriteDuringReadClean.toml)
  add_fdb_test(TEST_FILES ptxn/UnitTestTLogGroup.toml IGNORE)
  add_fdb_test(TEST_FILES noSim/RandomUnitTests.toml UNIT)
  add_fdb_test(TEST_FILES rare/CheckRelocation.toml)
  add_fdb_test(TEST_FILES rare/ClogUnclog.toml)
  add_fdb_test(TEST_FILES rare/CloggedCycleWithKills.toml)
  add_fdb_test(TEST_FILES rare/ConfigIncrement.toml)
  add_fdb_test(TEST_FILES rare/ConflictRangeCheck.toml)
  add_fdb_test(TEST_FILES rare/ConflictRangeRYOWCheck.toml)
  add_fdb_test(TEST_FILES rare/CycleRollbackClogged.toml)
  add_fdb_test(TEST_FILES rare/CycleWithKills.toml)
  add_fdb_test(TEST_FILES rare/FuzzTest.toml)
  add_fdb_test(TEST_FILES rare/InventoryTestHeavyWrites.toml)
  add_fdb_test(TEST_FILES rare/LargeApiCorrectness.toml)
  add_fdb_test(TEST_FILES rare/LargeApiCorrectnessStatus.toml)
  add_fdb_test(TEST_FILES rare/RYWDisable.toml)
  add_fdb_test(TEST_FILES rare/RandomReadWriteTest.toml)
  add_fdb_test(TEST_FILES rare/SpecificUnitTests.toml)
  add_fdb_test(TEST_FILES rare/SwizzledLargeApiCorrectness.toml)
  add_fdb_test(TEST_FILES rare/RedwoodCorrectnessBTree.toml)
  add_fdb_test(TEST_FILES rare/RedwoodDeltaTree.toml)
  add_fdb_test(TEST_FILES rare/Throttling.toml)
  add_fdb_test(TEST_FILES rare/TransactionTagApiCorrectness.toml)
  add_fdb_test(TEST_FILES rare/TransactionTagSwizzledApiCorrectness.toml)
  add_fdb_test(TEST_FILES rare/WriteTagThrottling.toml)
  add_fdb_test(
    TEST_FILES restarting/from_7.0.0/SnapIncrementalRestore-1.toml
               restarting/from_7.0.0/SnapIncrementalRestore-2.toml)
  add_fdb_test(
    TEST_FILES restarting/from_7.0.0/ConfigureTestRestart-1.toml
               restarting/from_7.0.0/ConfigureTestRestart-2.toml)
  add_fdb_test(
    TEST_FILES restarting/from_5.0.0_until_6.3.0/CycleTestRestart-1.txt
               restarting/from_5.0.0_until_6.3.0/CycleTestRestart-2.txt)
  add_fdb_test(
    TEST_FILES restarting/from_5.0.0_until_6.3.0/StorefrontTestRestart-1.txt
               restarting/from_5.0.0_until_6.3.0/StorefrontTestRestart-2.txt)
  add_fdb_test(
    TEST_FILES restarting/from_5.1.7_until_6.3.0/DrUpgradeRestart-1.txt
               restarting/from_5.1.7_until_6.3.0/DrUpgradeRestart-2.txt)
  add_fdb_test(
    TEST_FILES restarting/from_5.2.0_until_6.3.0/ClientTransactionProfilingCorrectness-1.txt
               restarting/from_5.2.0_until_6.3.0/ClientTransactionProfilingCorrectness-2.txt)
  add_fdb_test(
    TEST_FILES restarting/from_6.3.13/ClientTransactionProfilingCorrectness-1.txt
               restarting/from_6.3.13/ClientTransactionProfilingCorrectness-2.txt)
  add_fdb_test(
    TEST_FILES restarting/from_6.3.13/CycleTestRestart-1.txt
               restarting/from_6.3.13/CycleTestRestart-2.txt)
  add_fdb_test(
    TEST_FILES restarting/from_6.3.13/DrUpgradeRestart-1.txt
               restarting/from_6.3.13/DrUpgradeRestart-2.txt)
  add_fdb_test(
    TEST_FILES restarting/from_6.3.13/StorefrontTestRestart-1.txt
               restarting/from_6.3.13/StorefrontTestRestart-2.txt)
  add_fdb_test(
    TEST_FILES restarting/from_7.0.0/UpgradeAndBackupRestore-1.toml
               restarting/from_7.0.0/UpgradeAndBackupRestore-2.toml)
  add_fdb_test(
    TEST_FILES restarting/to_7.0.0/CycleTestRestart-1.toml
               restarting/to_7.0.0/CycleTestRestart-2.toml)
  add_fdb_test(
    TEST_FILES restarting/from_7.0.0/SnapTestAttrition-1.toml
               restarting/from_7.0.0/SnapTestAttrition-2.toml)
  add_fdb_test(
    TEST_FILES restarting/from_7.0.0/SnapTestSimpleRestart-1.toml
               restarting/from_7.0.0/SnapTestSimpleRestart-2.toml)
  add_fdb_test(
    TEST_FILES restarting/from_7.0.0/SnapTestRestart-1.toml
               restarting/from_7.0.0/SnapTestRestart-2.toml)
  add_fdb_test(
    TEST_FILES restarting/from_7.0.0/SnapCycleRestart-1.toml
               restarting/from_7.0.0/SnapCycleRestart-2.toml)
  add_fdb_test(TEST_FILES slow/ApiCorrectness.toml)
  add_fdb_test(TEST_FILES slow/ApiCorrectnessAtomicRestore.toml)
  add_fdb_test(TEST_FILES slow/ApiCorrectnessSwitchover.toml)
  add_fdb_test(TEST_FILES slow/BlobGranuleCorrectnessLarge.toml IGNORE)
  add_fdb_test(TEST_FILES slow/BlobGranuleCorrectnessLargeClean.toml IGNORE)
  add_fdb_test(TEST_FILES slow/ClogWithRollbacks.toml)
  add_fdb_test(TEST_FILES slow/CloggedCycleTest.toml)
  add_fdb_test(TEST_FILES slow/CloggedStorefront.toml)
  add_fdb_test(TEST_FILES slow/CommitBug.toml)
  add_fdb_test(TEST_FILES slow/ConfigureTest.toml)
  add_fdb_test(TEST_FILES slow/ConfigureStorageMigrationTest.toml)
  add_fdb_test(TEST_FILES slow/CycleRollbackPlain.toml)
  add_fdb_test(TEST_FILES slow/DDBalanceAndRemove.toml)
  add_fdb_test(TEST_FILES slow/DDBalanceAndRemoveStatus.toml)
  add_fdb_test(TEST_FILES slow/DifferentClustersSameRV.toml)
  add_fdb_test(TEST_FILES slow/DiskFailureCycle.toml)
  add_fdb_test(TEST_FILES slow/FastTriggeredWatches.toml)
  add_fdb_test(TEST_FILES slow/LowLatencyWithFailures.toml)
  add_fdb_test(TEST_FILES slow/MoveKeysClean.toml)
  add_fdb_test(TEST_FILES slow/MoveKeysSideband.toml)
  add_fdb_test(TEST_FILES slow/RyowCorrectness.toml)
  add_fdb_test(TEST_FILES slow/Serializability.toml)
  add_fdb_test(TEST_FILES slow/SharedBackupCorrectness.toml)
  add_fdb_test(TEST_FILES slow/SharedBackupToDBCorrectness.toml)
  add_fdb_test(TEST_FILES slow/StorefrontTest.toml)
  add_fdb_test(TEST_FILES slow/SwizzledApiCorrectness.toml)
  add_fdb_test(TEST_FILES slow/SwizzledCycleTest.toml)
  add_fdb_test(TEST_FILES slow/SwizzledDdBalance.toml)
  add_fdb_test(TEST_FILES slow/SwizzledRollbackTimeLapse.toml)
  add_fdb_test(TEST_FILES slow/SwizzledRollbackTimeLapseIncrement.toml)
  add_fdb_test(TEST_FILES slow/VersionStampBackupToDB.toml)
  add_fdb_test(TEST_FILES slow/VersionStampSwitchover.toml)
  add_fdb_test(TEST_FILES slow/WriteDuringReadAtomicRestore.toml)
  add_fdb_test(TEST_FILES slow/WriteDuringReadSwitchover.toml)
  add_fdb_test(TEST_FILES slow/ddbalance.toml)
  add_fdb_test(TEST_FILES slow/ParallelRestoreNewBackupCorrectnessAtomicOp.toml)
  add_fdb_test(TEST_FILES slow/ParallelRestoreNewBackupCorrectnessCycle.toml)
  add_fdb_test(TEST_FILES slow/ParallelRestoreNewBackupCorrectnessMultiCycles.toml)
  add_fdb_test(TEST_FILES slow/ParallelRestoreNewBackupWriteDuringReadAtomicRestore.toml)
  add_fdb_test(TEST_FILES slow/ParallelRestoreOldBackupCorrectnessAtomicOp.toml)
  add_fdb_test(TEST_FILES slow/ParallelRestoreOldBackupCorrectnessCycle.toml)
  add_fdb_test(TEST_FILES slow/ParallelRestoreOldBackupCorrectnessMultiCycles.toml)
  add_fdb_test(TEST_FILES slow/ParallelRestoreOldBackupWriteDuringReadAtomicRestore.toml)
  add_fdb_test(TEST_FILES ParallelRestoreOldBackupApiCorrectnessAtomicRestore.toml IGNORE)
  # Note that status tests are not deterministic.
  add_fdb_test(TEST_FILES status/invalid_proc_addresses.txt)
  add_fdb_test(TEST_FILES status/local_6_machine_no_replicas_remain.txt)
  add_fdb_test(TEST_FILES status/separate_1_of_3_coordinators_remain.txt)
  add_fdb_test(TEST_FILES status/separate_2_of_3_coordinators_remain.txt)
  add_fdb_test(TEST_FILES status/separate_cannot_write_cluster_file.txt)
  add_fdb_test(TEST_FILES status/separate_idle.txt)
  add_fdb_test(TEST_FILES status/separate_initializing.txt)
  add_fdb_test(TEST_FILES status/separate_no_coordinators.txt)
  add_fdb_test(TEST_FILES status/separate_no_database.txt)
  add_fdb_test(TEST_FILES status/separate_no_servers.txt)
  add_fdb_test(TEST_FILES status/separate_not_enough_servers.txt)
  add_fdb_test(TEST_FILES status/single_process_too_many_config_params.txt)

  if(NOT OPEN_FOR_IDE)
    add_test(
      NAME multiversion_client/unit_tests
      COMMAND $<TARGET_FILE:fdbserver> -r unittests -f /fdbclient/multiversionclient/
    )
    set_tests_properties("multiversion_client/unit_tests" PROPERTIES ENVIRONMENT UBSAN_OPTIONS=print_stacktrace=1:halt_on_error=1)
    add_test(
      NAME threadsafe_threadfuture_to_future/unit_tests
      COMMAND $<TARGET_FILE:fdbserver> -r unittests -f /flow/safeThreadFutureToFuture/
    )
    set_tests_properties("threadsafe_threadfuture_to_future/unit_tests" PROPERTIES ENVIRONMENT UBSAN_OPTIONS=print_stacktrace=1:halt_on_error=1)
  endif()

<<<<<<< HEAD
  # Tests for partitioned transaction
  add_fdb_test(TEST_FILES ptxn/CycleTest.toml)
  add_fdb_test(TEST_FILES ptxn/Driver.toml)
  add_fdb_test(TEST_FILES ptxn/RealTLog.toml)
  add_fdb_test(TEST_FILES ptxn/RealTLogGroup.toml)
  add_fdb_test(TEST_FILES ptxn/Resolver.toml)
  add_fdb_test(TEST_FILES ptxn/Serialization.toml)
  add_fdb_test(TEST_FILES ptxn/TLogServer.toml)
  add_fdb_Test(TEST_FILES ptxn/TLogPeekCursor.toml)
  add_fdb_test(TEST_FILES ptxn/TeamVersionTracker.toml)
  add_fdb_test(TEST_FILES ptxn/StorageServer.toml)
=======
  if(NOT OPEN_FOR_IDE)
    add_test(
      NAME command_line_argument_test
      COMMAND ${Python_EXECUTABLE} ${CMAKE_SOURCE_DIR}/tests/argument_parsing/test_argument_parsing.py ${CMAKE_BINARY_DIR}
    )
  endif()
>>>>>>> 6613ec28

  verify_testing()
  if (NOT OPEN_FOR_IDE AND NOT WIN32)
    create_correctness_package()
    if (USE_VALGRIND)
      create_valgrind_correctness_package()
    endif()
  endif()
else()
  message(WARNING "Python not found, won't configure ctest")
endif()<|MERGE_RESOLUTION|>--- conflicted
+++ resolved
@@ -318,7 +318,6 @@
     set_tests_properties("threadsafe_threadfuture_to_future/unit_tests" PROPERTIES ENVIRONMENT UBSAN_OPTIONS=print_stacktrace=1:halt_on_error=1)
   endif()
 
-<<<<<<< HEAD
   # Tests for partitioned transaction
   add_fdb_test(TEST_FILES ptxn/CycleTest.toml)
   add_fdb_test(TEST_FILES ptxn/Driver.toml)
@@ -330,14 +329,13 @@
   add_fdb_Test(TEST_FILES ptxn/TLogPeekCursor.toml)
   add_fdb_test(TEST_FILES ptxn/TeamVersionTracker.toml)
   add_fdb_test(TEST_FILES ptxn/StorageServer.toml)
-=======
+
   if(NOT OPEN_FOR_IDE)
     add_test(
       NAME command_line_argument_test
       COMMAND ${Python_EXECUTABLE} ${CMAKE_SOURCE_DIR}/tests/argument_parsing/test_argument_parsing.py ${CMAKE_BINARY_DIR}
     )
   endif()
->>>>>>> 6613ec28
 
   verify_testing()
   if (NOT OPEN_FOR_IDE AND NOT WIN32)
